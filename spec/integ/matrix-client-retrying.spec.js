--- conflicted
+++ resolved
@@ -4,10 +4,6 @@
 
 const sdk = require("../..");
 const HttpBackend = require("matrix-mock-request");
-<<<<<<< HEAD
-import utils from "../test-utils";
-=======
->>>>>>> 772d6683
 const EventStatus = sdk.EventStatus;
 
 describe("MatrixClient retrying", function() {
