--- conflicted
+++ resolved
@@ -20,11 +20,8 @@
 const EventEmitter = require("events").EventEmitter;
 const utils = require("../utils");
 const EventTimeline = require("./event-timeline");
-<<<<<<< HEAD
 import logger from '../../src/logger';
-=======
 import Relations from './relations';
->>>>>>> 7782e811
 
 // var DEBUG = false;
 const DEBUG = true;
