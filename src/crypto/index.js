/*
Copyright 2016 OpenMarket Ltd
Copyright 2017 Vector Creations Ltd
Copyright 2018-2019 New Vector Ltd
Copyright 2019 The Matrix.org Foundation C.I.C.

Licensed under the Apache License, Version 2.0 (the "License");
you may not use this file except in compliance with the License.
You may obtain a copy of the License at

    http://www.apache.org/licenses/LICENSE-2.0

Unless required by applicable law or agreed to in writing, software
distributed under the License is distributed on an "AS IS" BASIS,
WITHOUT WARRANTIES OR CONDITIONS OF ANY KIND, either express or implied.
See the License for the specific language governing permissions and
limitations under the License.
*/
"use strict";

/**
 * @module crypto
 */

const anotherjson = require('another-json');
import {EventEmitter} from 'events';
import ReEmitter from '../ReEmitter';

import logger from '../logger';
const utils = require("../utils");
const OlmDevice = require("./OlmDevice");
const olmlib = require("./olmlib");
const algorithms = require("./algorithms");
const DeviceInfo = require("./deviceinfo");
const DeviceVerification = DeviceInfo.DeviceVerification;
const DeviceList = require('./DeviceList').default;
<<<<<<< HEAD
import { randomString } from '../randomstring';
import {
    CrossSigningInfo,
    UserTrustLevel,
    DeviceTrustLevel,
    CrossSigningLevel,
} from './CrossSigning';
import SecretStorage, { SECRET_STORAGE_ALGORITHM_V1 } from './SecretStorage';
=======
import { CrossSigningInfo, UserTrustLevel, DeviceTrustLevel } from './CrossSigning';
import SecretStorage from './SecretStorage';
>>>>>>> 70eb8a73

import OutgoingRoomKeyRequestManager from './OutgoingRoomKeyRequestManager';
import IndexedDBCryptoStore from './store/indexeddb-crypto-store';

import {ShowQRCode, ScanQRCode} from './verification/QRCode';
import SAS from './verification/SAS';
import {sleep} from '../utils';
import { keyFromPassphrase } from './key_passphrase';
import { encodeRecoveryKey } from './recoverykey';

import VerificationRequest from "./verification/request/VerificationRequest";
import InRoomChannel from "./verification/request/InRoomChannel";
import ToDeviceChannel from "./verification/request/ToDeviceChannel";

const defaultVerificationMethods = {
    [ScanQRCode.NAME]: ScanQRCode,
    [ShowQRCode.NAME]: ShowQRCode,
    [SAS.NAME]: SAS,
};

/**
 * verification method names
 */
export const verificationMethods = {
    QR_CODE_SCAN: ScanQRCode.NAME,
    QR_CODE_SHOW: ShowQRCode.NAME,
    SAS: SAS.NAME,
};

export function isCryptoAvailable() {
    return Boolean(global.Olm);
}

const MIN_FORCE_SESSION_INTERVAL_MS = 60 * 60 * 1000;
const KEY_BACKUP_KEYS_PER_REQUEST = 200;

/**
 * Cryptography bits
 *
 * This module is internal to the js-sdk; the public API is via MatrixClient.
 *
 * @constructor
 * @alias module:crypto
 *
 * @internal
 *
 * @param {module:base-apis~MatrixBaseApis} baseApis base matrix api interface
 *
 * @param {module:store/session/webstorage~WebStorageSessionStore} sessionStore
 *    Store to be used for end-to-end crypto session data
 *
 * @param {string} userId The user ID for the local user
 *
 * @param {string} deviceId The identifier for this device.
 *
 * @param {Object} clientStore the MatrixClient data store.
 *
 * @param {module:crypto/store/base~CryptoStore} cryptoStore
 *    storage for the crypto layer.
 *
 * @param {RoomList} roomList An initialised RoomList object
 *
 * @param {Array} verificationMethods Array of verification methods to use.
 *    Each element can either be a string from MatrixClient.verificationMethods
 *    or a class that implements a verification method.
 */
export default function Crypto(baseApis, sessionStore, userId, deviceId,
    clientStore, cryptoStore, roomList, verificationMethods) {
    this._onDeviceListUserCrossSigningUpdated =
        this._onDeviceListUserCrossSigningUpdated.bind(this);

    this._reEmitter = new ReEmitter(this);
    this._baseApis = baseApis;
    this._sessionStore = sessionStore;
    this._userId = userId;
    this._deviceId = deviceId;
    this._clientStore = clientStore;
    this._cryptoStore = cryptoStore;
    this._roomList = roomList;
    this._verificationMethods = new Map();
    if (verificationMethods) {
        for (const method of verificationMethods) {
            if (typeof method === "string") {
                if (defaultVerificationMethods[method]) {
                    this._verificationMethods.set(
                        method,
                        defaultVerificationMethods[method],
                    );
                }
            } else if (method.NAME) {
                this._verificationMethods.set(
                    method.NAME,
                    method,
                );
            }
        }
    }

    // track whether this device's megolm keys are being backed up incrementally
    // to the server or not.
    // XXX: this should probably have a single source of truth from OlmAccount
    this.backupInfo = null; // The info dict from /room_keys/version
    this.backupKey = null; // The encryption key object
    this._checkedForBackup = false; // Have we checked the server for a backup we can use?
    this._sendingBackups = false; // Are we currently sending backups?

    this._olmDevice = new OlmDevice(cryptoStore);
    this._deviceList = new DeviceList(
        baseApis, cryptoStore, this._olmDevice,
    );
    // XXX: This isn't removed at any point, but then none of the event listeners
    // this class sets seem to be removed at any point... :/
    this._deviceList.on(
        'userCrossSigningUpdated', this._onDeviceListUserCrossSigningUpdated,
    );
    this._reEmitter.reEmit(this._deviceList, ["crypto.devicesUpdated"]);

    // the last time we did a check for the number of one-time-keys on the
    // server.
    this._lastOneTimeKeyCheck = null;
    this._oneTimeKeyCheckInProgress = false;

    // EncryptionAlgorithm instance for each room
    this._roomEncryptors = {};

    // map from algorithm to DecryptionAlgorithm instance, for each room
    this._roomDecryptors = {};

    this._supportedAlgorithms = utils.keys(
        algorithms.DECRYPTION_CLASSES,
    );

    this._deviceKeys = {};

    this._globalBlacklistUnverifiedDevices = false;

    this._outgoingRoomKeyRequestManager = new OutgoingRoomKeyRequestManager(
         baseApis, this._deviceId, this._cryptoStore,
    );

    // list of IncomingRoomKeyRequests/IncomingRoomKeyRequestCancellations
    // we received in the current sync.
    this._receivedRoomKeyRequests = [];
    this._receivedRoomKeyRequestCancellations = [];
    // true if we are currently processing received room key requests
    this._processingRoomKeyRequests = false;
    // controls whether device tracking is delayed
    // until calling encryptEvent or trackRoomDevices,
    // or done immediately upon enabling room encryption.
    this._lazyLoadMembers = false;
    // in case _lazyLoadMembers is true,
    // track if an initial tracking of all the room members
    // has happened for a given room. This is delayed
    // to avoid loading room members as long as possible.
    this._roomDeviceTrackingState = {};

    // The timestamp of the last time we forced establishment
    // of a new session for each device, in milliseconds.
    // {
    //     userId: {
    //         deviceId: 1234567890000,
    //     },
    // }
    this._lastNewSessionForced = {};

    this._toDeviceVerificationRequests = new Map();
    this._inRoomVerificationRequests = new Map();

    const cryptoCallbacks = this._baseApis._cryptoCallbacks || {};

    this._crossSigningInfo = new CrossSigningInfo(userId, cryptoCallbacks);

    this._secretStorage = new SecretStorage(
        baseApis, cryptoCallbacks, this._crossSigningInfo,
    );

    // Assuming no app-supplied callback, default to getting from SSSS.
    if (!cryptoCallbacks.getCrossSigningKey) {
        cryptoCallbacks.getCrossSigningKey = async (type) => {
            return CrossSigningInfo.getFromSecretStorage(type, this._secretStorage);
        };
    }
}
utils.inherits(Crypto, EventEmitter);

/**
 * Initialise the crypto module so that it is ready for use
 *
 * Returns a promise which resolves once the crypto module is ready for use.
 */
Crypto.prototype.init = async function() {
    logger.log("Crypto: initialising Olm...");
    await global.Olm.init();
    logger.log("Crypto: initialising Olm device...");
    await this._olmDevice.init();
    logger.log("Crypto: loading device list...");
    await this._deviceList.load();

    // build our device keys: these will later be uploaded
    this._deviceKeys["ed25519:" + this._deviceId] =
        this._olmDevice.deviceEd25519Key;
    this._deviceKeys["curve25519:" + this._deviceId] =
        this._olmDevice.deviceCurve25519Key;

    logger.log("Crypto: fetching own devices...");
    let myDevices = this._deviceList.getRawStoredDevicesForUser(
        this._userId,
    );

    if (!myDevices) {
        myDevices = {};
    }

    if (!myDevices[this._deviceId]) {
        // add our own deviceinfo to the cryptoStore
        logger.log("Crypto: adding this device to the store...");
        const deviceInfo = {
            keys: this._deviceKeys,
            algorithms: this._supportedAlgorithms,
            verified: DeviceVerification.VERIFIED,
            known: true,
        };

        myDevices[this._deviceId] = deviceInfo;
        this._deviceList.storeDevicesForUser(
            this._userId, myDevices,
        );
        this._deviceList.saveIfDirty();
    }

    await this._cryptoStore.doTxn(
        'readonly', [IndexedDBCryptoStore.STORE_ACCOUNT],
        (txn) => {
            this._cryptoStore.getCrossSigningKeys(txn, (keys) => {
                if (keys) {
                    logger.log("Loaded cross-signing public keys from crypto store");
                    this._crossSigningInfo.setKeys(keys);
                }
            });
        },
    );
    // make sure we are keeping track of our own devices
    // (this is important for key backups & things)
    this._deviceList.startTrackingDeviceList(this._userId);

    logger.log("Crypto: checking for key backup...");
    this._checkAndStartKeyBackup();
};

/**
 * Create a recovery key from a user-supplied passphrase.
 *
 * @param {string} password Passphrase string that can be entered by the user
 *     when restoring the backup as an alternative to entering the recovery key.
 *     Optional.
 * @returns {Promise<Array>} Array with public key metadata and encoded private
 *     recovery key which should be disposed of after displaying to the user.
 */
Crypto.prototype.createRecoveryKeyFromPassphrase = async function(password) {
    const decryption = new global.Olm.PkDecryption();
    try {
        const keyInfo = {};
        if (password) {
            const derivation = await keyFromPassphrase(password);
            keyInfo.passphrase = {
                algorithm: "m.pbkdf2",
                iterations: derivation.iterations,
                salt: derivation.salt,
            };
            keyInfo.pubkey = decryption.init_with_private_key(derivation.key);
        } else {
            keyInfo.pubkey = decryption.generate_key();
        }
        const encodedPrivateKey = encodeRecoveryKey(decryption.get_private_key());
        return [keyInfo, encodedPrivateKey];
    } finally {
        decryption.free();
    }
};

/**
 * Bootstrap Secure Secret Storage if needed by creating a default key and
 * signing it with the cross-signing master key. If everything is already set
 * up, then no changes are made, so this is safe to run to ensure secret storage
 * is ready for use.
 *
 * @param {function} [opts.authUploadDeviceSigningKeys] Optional. Function
 * called to await an interactive auth flow when uploading device signing keys.
 * Args:
 *     {function} A function that makes the request requiring auth. Receives the
 *     auth data as an object.
 * @param {function} [opts.createSecretStorageKey] Optional. Function
 * called to await a secret storage key creation flow.
 * Returns:
 *     {Promise} A promise which resolves to key creation data for
 *     SecretStorage#addKey: an object with `passphrase` and/or `pubkey` fields.
 */
Crypto.prototype.bootstrapSecretStorage = async function({
    authUploadDeviceSigningKeys,
    createSecretStorageKey = async () => { },
} = {}) {
    logger.log("Bootstrapping Secure Secret Storage");

    // Create cross-signing keys if they don't exist, as we want to sign the SSSS default
    // key with the cross-signing master key. The cross-signing master key is also used
    // to verify the signature on the SSSS default key when adding secrets, so we
    // effectively need it for both reading and writing secrets.
    let crossSigningPrivateKeys = {};

    // If we happen to reset cross-signing keys here, then we want access to the
    // cross-signing private keys, but only for the scope of this method, so we
    // use temporary callbacks to weave the them through the various APIs.
    const appCallbacks = Object.assign({}, this._baseApis._cryptoCallbacks);

    try {
        if (
            !this._crossSigningInfo.getId() ||
            !this._crossSigningInfo.isStoredInSecretStorage(this._secretStorage)
        ) {
            logger.log(
                "Cross-signing public and/or private keys not found, " +
                "checking secret storage for private keys",
            );
            if (this._crossSigningInfo.isStoredInSecretStorage(this._secretStorage)) {
                logger.log("Cross-signing private keys found in secret storage");
                await this.checkOwnCrossSigningTrust();
            } else {
                logger.log(
                    "Cross-signing private keys not found in secret storage, " +
                    "creating new keys",
                );
                this._baseApis._cryptoCallbacks.saveCrossSigningKeys =
                    keys => crossSigningPrivateKeys = keys;
                this._baseApis._cryptoCallbacks.getCrossSigningKey =
                    name => crossSigningPrivateKeys[name];
                await this.resetCrossSigningKeys(
                    CrossSigningLevel.MASTER,
                    { authUploadDeviceSigningKeys },
                );
            }
        }

        // Check if Secure Secret Storage has a default key. If we don't have one, create
        // the default key (which will also be signed by the cross-signing master key).
        if (!this.hasSecretStorageKey()) {
            logger.log("Secret storage default key not found, creating new key");
            const keyOptions = await createSecretStorageKey();
            const newKeyId = await this.addSecretStorageKey(
                SECRET_STORAGE_ALGORITHM_V1,
                keyOptions,
            );
            await this.setDefaultSecretStorageKeyId(newKeyId);
        }

        // If cross-signing keys were reset, store them in Secure Secret Storage.
        // This is done in a separate step so we can ensure secret storage has its
        // own key first.
        // XXX: We need to think about how to re-do these steps if they fail.
        // See also https://github.com/vector-im/riot-web/issues/11635
        if (crossSigningPrivateKeys) {
            logger.log("Storing cross-signing private keys in secret storage");
            // SSSS expects its keys to be signed by cross-signing master key.
            // Since we have just reset cross-signing keys, we need to re-sign the
            // SSSS default key with the new cross-signing master key so that the
            // following storage step can proceed.
            await this._secretStorage.signKey();
            // Assuming no app-supplied callback, default to storing in SSSS.
            if (!appCallbacks.saveCrossSigningKeys) {
                await CrossSigningInfo.storeInSecretStorage(
                    crossSigningPrivateKeys,
                    this._secretStorage,
                );
            }
        }
    } finally {
        this._baseApis._cryptoCallbacks = appCallbacks;
    }

    logger.log("Secure Secret Storage ready");
};

Crypto.prototype.addSecretStorageKey = function(algorithm, opts, keyID) {
    return this._secretStorage.addKey(algorithm, opts, keyID);
};

Crypto.prototype.hasSecretStorageKey = function(keyID) {
    return this._secretStorage.hasKey(keyID);
};

Crypto.prototype.storeSecret = function(name, secret, keys) {
    return this._secretStorage.store(name, secret, keys);
};

Crypto.prototype.getSecret = function(name) {
    return this._secretStorage.get(name);
};

Crypto.prototype.isSecretStored = function(name, checkKey) {
    return this._secretStorage.isStored(name, checkKey);
};

Crypto.prototype.requestSecret = function(name, devices) {
    if (!devices) {
        devices = Object.keys(this._deviceList.getRawStoredDevicesForUser(this._userId));
    }
    return this._secretStorage.request(name, devices);
};

Crypto.prototype.getDefaultSecretStorageKeyId = function() {
    return this._secretStorage.getDefaultKeyId();
};

Crypto.prototype.setDefaultSecretStorageKeyId = function(k) {
    return this._secretStorage.setDefaultKeyId(k);
};

/**
 * Checks that a given secret storage private key matches a given public key.
 * This can be used by the getSecretStorageKey callback to verify that the
 * private key it is about to supply is the one that was requested.
 *
 * @param {Uint8Array} privateKey The private key
 * @param {string} expectedPublicKey The public key
 * @returns {boolean} true if the key matches, otherwise false
 */
Crypto.prototype.checkSecretStoragePrivateKey = function(privateKey, expectedPublicKey) {
    let decryption = null;
    try {
        decryption = new global.Olm.PkDecryption();
        const gotPubkey = decryption.init_with_private_key(privateKey);
        // make sure it agrees with the given pubkey
        return gotPubkey === expectedPublicKey;
    } finally {
        if (decryption) decryption.free();
    }
};

/**
 * Checks that a given cross-signing private key matches a given public key.
 * This can be used by the getCrossSigningKey callback to verify that the
 * private key it is about to supply is the one that was requested.
 *
 * @param {Uint8Array} privateKey The private key
 * @param {string} expectedPublicKey The public key
 * @returns {boolean} true if the key matches, otherwise false
 */
Crypto.prototype.checkCrossSigningPrivateKey = function(privateKey, expectedPublicKey) {
    let signing = null;
    try {
        signing = new global.Olm.PkSigning();
        const gotPubkey = signing.init_with_seed(privateKey);
        // make sure it agrees with the given pubkey
        return gotPubkey === expectedPublicKey;
    } finally {
        if (signing) signing.free();
    }
};

/**
 * Generate new cross-signing keys.
 *
 * @param {CrossSigningLevel} [level] the level of cross-signing to reset.  New
 * keys will be created for the given level and below.  Defaults to
 * regenerating all keys.
 * @param {function} [opts.authUploadDeviceSigningKeys] Optional. Function
 * called to await an interactive auth flow when uploading device signing keys.
 * Args:
 *     {function} A function that makes the request requiring auth. Receives the
 *     auth data as an object.
 */
Crypto.prototype.resetCrossSigningKeys = async function(level, {
    authUploadDeviceSigningKeys = async func => await func(),
} = {}) {
    logger.info(`Resetting cross-signing keys at level ${level}`);
    // Copy old keys (usually empty) in case we need to revert
    const oldKeys = Object.assign({}, this._crossSigningInfo.keys);
    try {
        await this._crossSigningInfo.resetKeys(level);
        await this._signObject(this._crossSigningInfo.keys.master);

        // send keys to server first before storing as trusted locally
        // to ensure upload succeeds
        const keys = {};
        for (const [name, key] of Object.entries(this._crossSigningInfo.keys)) {
            keys[name + "_key"] = key;
        }
        await authUploadDeviceSigningKeys(async authDict => {
            await this._baseApis.uploadDeviceSigningKeys(authDict, keys);
        });

        // write a copy locally so we know these are trusted keys
        await this._cryptoStore.doTxn(
            'readwrite', [IndexedDBCryptoStore.STORE_ACCOUNT],
            (txn) => {
                this._cryptoStore.storeCrossSigningKeys(txn, this._crossSigningInfo.keys);
            },
        );
    } catch (e) {
        // If anything failed here, revert the keys so we know to try again from the start
        // next time.
        logger.error("Resetting cross-signing keys failed, revert to previous keys", e);
        this._crossSigningInfo.keys = oldKeys;
        throw e;
    }
    this._baseApis.emit("crossSigning.keysChanged", {});
    await this._afterCrossSigningLocalKeyChange();
    logger.info("Cross-signing key reset complete");
};

/**
 * Run various follow-up actions after cross-signing keys have changed locally
 * (either by resetting the keys for the account or bye getting them from secret
 * storaoge), such as signing the current device, upgrading device
 * verifications, etc.
 */
Crypto.prototype._afterCrossSigningLocalKeyChange = async function() {
    // sign the current device with the new key, and upload to the server
    const device = this._deviceList.getStoredDevice(this._userId, this._deviceId);
    const signedDevice = await this._crossSigningInfo.signDevice(this._userId, device);
    await this._baseApis.uploadKeySignatures({
        [this._userId]: {
            [this._deviceId]: signedDevice,
        },
    });

    // check all users for signatures
    // FIXME: do this in batches
    const users = {};
    for (const [userId, crossSigningInfo]
         of Object.entries(this._deviceList._crossSigningInfo)) {
        const upgradeInfo = await this._checkForDeviceVerificationUpgrade(
            userId, CrossSigningInfo.fromStorage(crossSigningInfo, userId),
        );
        if (upgradeInfo) {
            users[userId] = upgradeInfo;
        }
    }

    const shouldUpgradeCb = (
        this._baseApis._cryptoCallbacks.shouldUpgradeDeviceVerifications
    );
    if (Object.keys(users).length > 0 && shouldUpgradeCb) {
        try {
            const usersToUpgrade = await shouldUpgradeCb({users: users});
            if (usersToUpgrade) {
                for (const userId of usersToUpgrade) {
                    if (userId in users) {
                        await this._baseApis.setDeviceVerified(
                            userId, users[userId].crossSigningInfo.getId(),
                        );
                    }
                }
            }
        } catch (e) {
            logger.log(
                "shouldUpgradeDeviceVerifications threw an error: not upgrading", e,
            );
        }
    }
};

/**
 * Check if a user's cross-signing key is a candidate for upgrading from device
 * verification.
 *
 * @param {string} userId the user whose cross-signing information is to be checked
 * @param {object} crossSigningInfo the cross-signing information to check
 */
Crypto.prototype._checkForDeviceVerificationUpgrade = async function(
    userId, crossSigningInfo,
) {
    // only upgrade if this is the first cross-signing key that we've seen for
    // them, and if their cross-signing key isn't already verified
    const trustLevel = this._crossSigningInfo.checkUserTrust(crossSigningInfo);
    if (crossSigningInfo.firstUse && !trustLevel.verified) {
        const devices = this._deviceList.getRawStoredDevicesForUser(userId);
        const deviceIds = await this._checkForValidDeviceSignature(
            userId, crossSigningInfo.keys.master, devices,
        );
        if (deviceIds.length) {
            return {
                devices: deviceIds.map(
                    deviceId => DeviceInfo.fromStorage(devices[deviceId], deviceId),
                ),
                crossSigningInfo,
            };
        }
    }
};

/**
 * Check if the cross-signing key is signed by a verified device.
 *
 * @param {string} userId the user ID whose key is being checked
 * @param {object} key the key that is being checked
 * @param {object} devices the user's devices.  Should be a map from device ID
 *     to device info
 */
Crypto.prototype._checkForValidDeviceSignature = async function(userId, key, devices) {
    const deviceIds = [];
    if (devices && key.signatures && key.signatures[userId]) {
        for (const signame of Object.keys(key.signatures[userId])) {
            const [, deviceId] = signame.split(':', 2);
            if (deviceId in devices
                && devices[deviceId].verified === DeviceVerification.VERIFIED) {
                try {
                    await olmlib.verifySignature(
                        this._olmDevice,
                        key,
                        userId,
                        deviceId,
                        devices[deviceId].keys[signame],
                    );
                    deviceIds.push(deviceId);
                } catch (e) {}
            }
        }
    }
    return deviceIds;
};

/**
 * Get the user's cross-signing key ID.
 *
 * @param {string} [type=master] The type of key to get the ID of.  One of
 *     "master", "self_signing", or "user_signing".  Defaults to "master".
 *
 * @returns {string} the key ID
 */
Crypto.prototype.getCrossSigningId = function(type) {
    return this._crossSigningInfo.getId(type);
};

/**
 * Get the cross signing information for a given user.
 *
 * @param {string} userId the user ID to get the cross-signing info for.
 *
 * @returns {CrossSigningInfo} the cross signing informmation for the user.
 */
Crypto.prototype.getStoredCrossSigningForUser = function(userId) {
    return this._deviceList.getStoredCrossSigningForUser(userId);
};

/**
 * Check whether a given user is trusted.
 *
 * @param {string} userId The ID of the user to check.
 *
 * @returns {UserTrustLevel}
 */
Crypto.prototype.checkUserTrust = function(userId) {
    const userCrossSigning = this._deviceList.getStoredCrossSigningForUser(userId);
    if (!userCrossSigning) {
        return new UserTrustLevel(false, false);
    }
    return this._crossSigningInfo.checkUserTrust(userCrossSigning);
};

/**
 * Check whether a given device is trusted.
 *
 * @param {string} userId The ID of the user whose devices is to be checked.
 * @param {string} deviceId The ID of the device to check
 *
 * @returns {DeviceTrustLevel}
 */
Crypto.prototype.checkDeviceTrust = function(userId, deviceId) {
    const device = this._deviceList.getStoredDevice(userId, deviceId);
    const trustedLocally = device && device.isVerified();

    const userCrossSigning = this._deviceList.getStoredCrossSigningForUser(userId);
    if (device && userCrossSigning) {
        return this._crossSigningInfo.checkDeviceTrust(
            userCrossSigning, device, trustedLocally,
        );
    } else {
        return new DeviceTrustLevel(false, false, trustedLocally);
    }
};

/*
 * Event handler for DeviceList's userNewDevices event
 */
Crypto.prototype._onDeviceListUserCrossSigningUpdated = async function(userId) {
    if (userId === this._userId) {
        // An update to our own cross-signing key.
        // Get the new key first:
        const newCrossSigning = this._deviceList.getStoredCrossSigningForUser(userId);
        const seenPubkey = newCrossSigning ? newCrossSigning.getId() : null;
        const currentPubkey = this._crossSigningInfo.getId();
        const changed = currentPubkey !== seenPubkey;

        if (currentPubkey && seenPubkey && !changed) {
            // If it's not changed, just make sure everything is up to date
            await this.checkOwnCrossSigningTrust();
        } else {
            this.emit("crossSigning.keysChanged", {});
            // We'll now be in a state where cross-signing on the account is not trusted
            // because our locally stored cross-signing keys will not match the ones
            // on the server for our account. The app must call checkOwnCrossSigningTrust()
            // to fix this.
            // XXX: Do we need to do something to emit events saying every device has become
            // untrusted?
        }
    } else {
        await this._checkDeviceVerifications(userId);
        this.emit("userTrustStatusChanged", userId, this.checkUserTrust(userId));
    }
};

/**
 * Check the copy of our cross-signing key that we have in the device list and
 * see if we can get the private key. If so, mark it as trusted.
 */
Crypto.prototype.checkOwnCrossSigningTrust = async function() {
    const userId = this._userId;

    // If we see an update to our own master key, check it against the master
    // key we have and, if it matches, mark it as verified

    // First, get the new cross-signing info
    const newCrossSigning = this._deviceList.getStoredCrossSigningForUser(userId);
    if (!newCrossSigning) {
        logger.error(
            "Got cross-signing update event for user " + userId +
            " but no new cross-signing information found!",
        );
        return;
    }

    const seenPubkey = newCrossSigning.getId();
    const masterChanged = this._crossSigningInfo.getId() !== seenPubkey;
    if (masterChanged) {
        // try to get the private key if the master key changed
        logger.info("Got new master public key", seenPubkey);

        let signing = null;
        try {
            const ret = await this._crossSigningInfo.getCrossSigningKey(
                'master', seenPubkey,
            );
            signing = ret[1];
            if (!signing) {
                throw new Error("Cross-signing master private key not available");
            }
        } finally {
            signing.free();
        }

        logger.info("Got matching private key from callback for new public master key");
    }

    const oldSelfSigningId = this._crossSigningInfo.getId("self_signing");
    const oldUserSigningId = this._crossSigningInfo.getId("user_signing");

    // Update the version of our keys in our cross-signing object and the local store
    this._crossSigningInfo.setKeys(newCrossSigning.keys);
    await this._cryptoStore.doTxn(
        'readwrite', [IndexedDBCryptoStore.STORE_ACCOUNT],
        (txn) => {
            this._cryptoStore.storeCrossSigningKeys(txn, this._crossSigningInfo.keys);
        },
    );

    const keySignatures = {};

    if (oldSelfSigningId !== newCrossSigning.getId("self_signing")) {
        logger.info("Got new self-signing key", newCrossSigning.getId("self_signing"));

        const device = this._deviceList.getStoredDevice(this._userId, this._deviceId);
        const signedDevice = await this._crossSigningInfo.signDevice(
            this._userId, device,
        );
        keySignatures[this._deviceId] = signedDevice;
    }
    if (oldUserSigningId !== newCrossSigning.getId("user_signing")) {
        logger.info("Got new user-signing key", newCrossSigning.getId("user_signing"));
    }

    if (masterChanged) {
        await this._signObject(this._crossSigningInfo.keys.master);
        keySignatures[this._crossSigningInfo.getId()]
            = this._crossSigningInfo.keys.master;
    }

    if (Object.keys(keySignatures).length) {
        await this._baseApis.uploadKeySignatures({[this._userId]: keySignatures});
    }

    this.emit("userTrustStatusChanged", userId, this.checkUserTrust(userId));

    if (masterChanged) {
        this._baseApis.emit("crossSigning.keysChanged", {});
        await this._afterCrossSigningLocalKeyChange();
    }

    // Now we may be able to trust our key backup
    await this.checkKeyBackup();
    // FIXME: if we previously trusted the backup, should we automatically sign
    // the backup with the new key (if not already signed)?
};

/**
 * Check if the master key is signed by a verified device, and if so, prompt
 * the application to mark it as verified.
 *
 * @param {string} userId the user ID whose key should be checked
 */
Crypto.prototype._checkDeviceVerifications = async function(userId) {
    if (this._crossSigningInfo.keys.user_signing) {
        const crossSigningInfo = this._deviceList.getStoredCrossSigningForUser(userId);
        if (crossSigningInfo) {
            const upgradeInfo = await this._checkForDeviceVerificationUpgrade(
                userId, crossSigningInfo,
            );
            const shouldUpgradeCb = (
                this._baseApis._cryptoCallbacks.shouldUpgradeDeviceVerifications
            );
            if (upgradeInfo && shouldUpgradeCb) {
                const usersToUpgrade = await shouldUpgradeCb({
                    users: {
                        [userId]: upgradeInfo,
                    },
                });
                if (usersToUpgrade.includes(userId)) {
                    await this._baseApis.setDeviceVerified(
                        userId, crossSigningInfo.getId(),
                    );
                }
            }
        }
    }
};

/**
 * Check the server for an active key backup and
 * if one is present and has a valid signature from
 * one of the user's verified devices, start backing up
 * to it.
 */
Crypto.prototype._checkAndStartKeyBackup = async function() {
    logger.log("Checking key backup status...");
    if (this._baseApis.isGuest()) {
        logger.log("Skipping key backup check since user is guest");
        this._checkedForBackup = true;
        return null;
    }
    let backupInfo;
    try {
        backupInfo = await this._baseApis.getKeyBackupVersion();
    } catch (e) {
        logger.log("Error checking for active key backup", e);
        if (e.httpStatus / 100 === 4) {
            // well that's told us. we won't try again.
            this._checkedForBackup = true;
        }
        return null;
    }
    this._checkedForBackup = true;

    const trustInfo = await this.isKeyBackupTrusted(backupInfo);

    if (trustInfo.usable && !this.backupInfo) {
        logger.log(
            "Found usable key backup v" + backupInfo.version +
            ": enabling key backups",
        );
        this._baseApis.enableKeyBackup(backupInfo);
    } else if (!trustInfo.usable && this.backupInfo) {
        logger.log("No usable key backup: disabling key backup");
        this._baseApis.disableKeyBackup();
    } else if (!trustInfo.usable && !this.backupInfo) {
        logger.log("No usable key backup: not enabling key backup");
    } else if (trustInfo.usable && this.backupInfo) {
        // may not be the same version: if not, we should switch
        if (backupInfo.version !== this.backupInfo.version) {
            logger.log(
                "On backup version " + this.backupInfo.version + " but found " +
                "version " + backupInfo.version + ": switching.",
            );
            this._baseApis.disableKeyBackup();
            this._baseApis.enableKeyBackup(backupInfo);
        } else {
            logger.log("Backup version " + backupInfo.version + " still current");
        }
    }

    return {backupInfo, trustInfo};
};

Crypto.prototype.setTrustedBackupPubKey = async function(trustedPubKey) {
    // This should be redundant post cross-signing is a thing, so just
    // plonk it in localStorage for now.
    this._sessionStore.setLocalTrustedBackupPubKey(trustedPubKey);
    await this.checkKeyBackup();
};

/**
 * Forces a re-check of the key backup and enables/disables it
 * as appropriate.
 *
 * @return {Object} Object with backup info (as returned by
 *     getKeyBackupVersion) in backupInfo and
 *     trust information (as returned by isKeyBackupTrusted)
 *     in trustInfo.
 */
Crypto.prototype.checkKeyBackup = async function() {
    this._checkedForBackup = false;
    const returnInfo = await this._checkAndStartKeyBackup();
    return returnInfo;
};

/**
 * @param {object} backupInfo key backup info dict from /room_keys/version
 * @return {object} {
 *     usable: [bool], // is the backup trusted, true iff there is a sig that is valid & from a trusted device
 *     sigs: [
 *         valid: [bool || null], // true: valid, false: invalid, null: cannot attempt validation
 *         deviceId: [string],
 *         device: [DeviceInfo || null],
 *     ]
 * }
 */
Crypto.prototype.isKeyBackupTrusted = async function(backupInfo) {
    const ret = {
        usable: false,
        trusted_locally: false,
        sigs: [],
    };

    if (
        !backupInfo ||
        !backupInfo.algorithm ||
        !backupInfo.auth_data ||
        !backupInfo.auth_data.public_key ||
        !backupInfo.auth_data.signatures
    ) {
        logger.info("Key backup is absent or missing required data");
        return ret;
    }

    const trustedPubkey = this._sessionStore.getLocalTrustedBackupPubKey();

    if (backupInfo.auth_data.public_key === trustedPubkey) {
        logger.info("Backup public key " + trustedPubkey + " is trusted locally");
        ret.trusted_locally = true;
    }

    const mySigs = backupInfo.auth_data.signatures[this._userId] || [];

    for (const keyId of Object.keys(mySigs)) {
        const keyIdParts = keyId.split(':');
        if (keyIdParts[0] !== 'ed25519') {
            logger.log("Ignoring unknown signature type: " + keyIdParts[0]);
            continue;
        }
        // Could be an SSK but just say this is the device ID for backwards compat
        const sigInfo = { deviceId: keyIdParts[1] }; // XXX: is this how we're supposed to get the device ID?

        // first check to see if it's from our cross-signing key
        const crossSigningId = this._crossSigningInfo.getId();
        if (crossSigningId === keyId) {
            sigInfo.cross_signing_key = crossSigningId;
            try {
                await olmlib.verifySignature(
                    this._olmDevice,
                    backupInfo.auth_data,
                    this._userId,
                    sigInfo.deviceId,
                    crossSigningId,
                );
                sigInfo.valid = true;
            } catch (e) {
                logger.warning(
                    "Bad signature from cross signing key " + crossSigningId, e,
                );
                sigInfo.valid = false;
            }
            ret.sigs.push(sigInfo);
            continue;
        }

        // Now look for a sig from a device
        // At some point this can probably go away and we'll just support
        // it being signed by the SSK
        const device = this._deviceList.getStoredDevice(
            this._userId, sigInfo.deviceId,
        );
        if (device) {
            sigInfo.device = device;
            try {
                await olmlib.verifySignature(
                    this._olmDevice,
                    // verifySignature modifies the object so we need to copy
                    // if we verify more than one sig
                    Object.assign({}, backupInfo.auth_data),
                    this._userId,
                    device.deviceId,
                    device.getFingerprint(),
                );
                sigInfo.valid = true;
            } catch (e) {
                logger.info(
                    "Bad signature from key ID " + keyId + " userID " + this._userId +
                    " device ID " + device.deviceId + " fingerprint: " +
                    device.getFingerprint(), backupInfo.auth_data, e,
                );
                sigInfo.valid = false;
            }
        } else {
            sigInfo.valid = null; // Can't determine validity because we don't have the signing device
            logger.info("Ignoring signature from unknown key " + keyId);
        }
        ret.sigs.push(sigInfo);
    }

    ret.usable = ret.sigs.some((s) => {
        return (
            s.valid && (
                (s.device && s.device.isVerified()) ||
                (s.cross_signing_key)
            )
        );
    });
    ret.usable |= ret.trusted_locally;
    return ret;
};

/**
 */
Crypto.prototype.enableLazyLoading = function() {
    this._lazyLoadMembers = true;
};

/**
 * Tell the crypto module to register for MatrixClient events which it needs to
 * listen for
 *
 * @param {external:EventEmitter} eventEmitter event source where we can register
 *    for event notifications
 */
Crypto.prototype.registerEventHandlers = function(eventEmitter) {
    const crypto = this;

    eventEmitter.on("RoomMember.membership", function(event, member, oldMembership) {
        try {
            crypto._onRoomMembership(event, member, oldMembership);
        } catch (e) {
             logger.error("Error handling membership change:", e);
        }
    });

    eventEmitter.on("toDeviceEvent", function(event) {
        crypto._onToDeviceEvent(event);
    });

    eventEmitter.on("Room.timeline", function(event) {
        crypto._onTimelineEvent(event);
    });

    eventEmitter.on("Event.decrypted", function(event) {
        crypto._onTimelineEvent(event);
    });
};


/** Start background processes related to crypto */
Crypto.prototype.start = function() {
    this._outgoingRoomKeyRequestManager.start();
};

/** Stop background processes related to crypto */
Crypto.prototype.stop = function() {
    this._outgoingRoomKeyRequestManager.stop();
    this._deviceList.stop();
};

/**
 * @return {string} The version of Olm.
 */
Crypto.getOlmVersion = function() {
    return OlmDevice.getOlmVersion();
};

/**
 * Get the Ed25519 key for this device
 *
 * @return {string} base64-encoded ed25519 key.
 */
Crypto.prototype.getDeviceEd25519Key = function() {
    return this._olmDevice.deviceEd25519Key;
};

/**
 * Set the global override for whether the client should ever send encrypted
 * messages to unverified devices.  This provides the default for rooms which
 * do not specify a value.
 *
 * @param {boolean} value whether to blacklist all unverified devices by default
 */
Crypto.prototype.setGlobalBlacklistUnverifiedDevices = function(value) {
    this._globalBlacklistUnverifiedDevices = value;
};

/**
 * @return {boolean} whether to blacklist all unverified devices by default
 */
Crypto.prototype.getGlobalBlacklistUnverifiedDevices = function() {
    return this._globalBlacklistUnverifiedDevices;
};

/**
 * Upload the device keys to the homeserver.
 * @return {object} A promise that will resolve when the keys are uploaded.
 */
Crypto.prototype.uploadDeviceKeys = function() {
    const crypto = this;
    const userId = crypto._userId;
    const deviceId = crypto._deviceId;

    const deviceKeys = {
        algorithms: crypto._supportedAlgorithms,
        device_id: deviceId,
        keys: crypto._deviceKeys,
        user_id: userId,
    };

    return crypto._signObject(deviceKeys).then(() => {
        return crypto._baseApis.uploadKeysRequest({
            device_keys: deviceKeys,
        }, {
            // for now, we set the device id explicitly, as we may not be using the
            // same one as used in login.
            device_id: deviceId,
        });
    });
};

/**
 * Stores the current one_time_key count which will be handled later (in a call of
 * onSyncCompleted). The count is e.g. coming from a /sync response.
 *
 * @param {Number} currentCount The current count of one_time_keys to be stored
 */
Crypto.prototype.updateOneTimeKeyCount = function(currentCount) {
    if (isFinite(currentCount)) {
        this._oneTimeKeyCount = currentCount;
    } else {
        throw new TypeError("Parameter for updateOneTimeKeyCount has to be a number");
    }
};

// check if it's time to upload one-time keys, and do so if so.
function _maybeUploadOneTimeKeys(crypto) {
    // frequency with which to check & upload one-time keys
    const uploadPeriod = 1000 * 60; // one minute

    // max number of keys to upload at once
    // Creating keys can be an expensive operation so we limit the
    // number we generate in one go to avoid blocking the application
    // for too long.
    const maxKeysPerCycle = 5;

    if (crypto._oneTimeKeyCheckInProgress) {
        return;
    }

    const now = Date.now();
    if (crypto._lastOneTimeKeyCheck !== null &&
        now - crypto._lastOneTimeKeyCheck < uploadPeriod
       ) {
        // we've done a key upload recently.
        return;
    }

    crypto._lastOneTimeKeyCheck = now;

    // We need to keep a pool of one time public keys on the server so that
    // other devices can start conversations with us. But we can only store
    // a finite number of private keys in the olm Account object.
    // To complicate things further then can be a delay between a device
    // claiming a public one time key from the server and it sending us a
    // message. We need to keep the corresponding private key locally until
    // we receive the message.
    // But that message might never arrive leaving us stuck with duff
    // private keys clogging up our local storage.
    // So we need some kind of enginering compromise to balance all of
    // these factors.

    // Check how many keys we can store in the Account object.
    const maxOneTimeKeys = crypto._olmDevice.maxNumberOfOneTimeKeys();
    // Try to keep at most half that number on the server. This leaves the
    // rest of the slots free to hold keys that have been claimed from the
    // server but we haven't recevied a message for.
    // If we run out of slots when generating new keys then olm will
    // discard the oldest private keys first. This will eventually clean
    // out stale private keys that won't receive a message.
    const keyLimit = Math.floor(maxOneTimeKeys / 2);

    function uploadLoop(keyCount) {
        if (keyLimit <= keyCount) {
            // If we don't need to generate any more keys then we are done.
            return Promise.resolve();
        }

        const keysThisLoop = Math.min(keyLimit - keyCount, maxKeysPerCycle);

        // Ask olm to generate new one time keys, then upload them to synapse.
        return crypto._olmDevice.generateOneTimeKeys(keysThisLoop).then(() => {
            return _uploadOneTimeKeys(crypto);
        }).then((res) => {
            if (res.one_time_key_counts && res.one_time_key_counts.signed_curve25519) {
                // if the response contains a more up to date value use this
                // for the next loop
                return uploadLoop(res.one_time_key_counts.signed_curve25519);
            } else {
                throw new Error("response for uploading keys does not contain "
                              + "one_time_key_counts.signed_curve25519");
            }
        });
    }

    crypto._oneTimeKeyCheckInProgress = true;
    Promise.resolve().then(() => {
        if (crypto._oneTimeKeyCount !== undefined) {
            // We already have the current one_time_key count from a /sync response.
            // Use this value instead of asking the server for the current key count.
            return Promise.resolve(crypto._oneTimeKeyCount);
        }
        // ask the server how many keys we have
        return crypto._baseApis.uploadKeysRequest({}, {
            device_id: crypto._deviceId,
        }).then((res) => {
            return res.one_time_key_counts.signed_curve25519 || 0;
        });
    }).then((keyCount) => {
        // Start the uploadLoop with the current keyCount. The function checks if
        // we need to upload new keys or not.
        // If there are too many keys on the server then we don't need to
        // create any more keys.
        return uploadLoop(keyCount);
    }).catch((e) => {
        logger.error("Error uploading one-time keys", e.stack || e);
    }).finally(() => {
        // reset _oneTimeKeyCount to prevent start uploading based on old data.
        // it will be set again on the next /sync-response
        crypto._oneTimeKeyCount = undefined;
        crypto._oneTimeKeyCheckInProgress = false;
    });
}

// returns a promise which resolves to the response
async function _uploadOneTimeKeys(crypto) {
    const oneTimeKeys = await crypto._olmDevice.getOneTimeKeys();
    const oneTimeJson = {};

    const promises = [];

    for (const keyId in oneTimeKeys.curve25519) {
        if (oneTimeKeys.curve25519.hasOwnProperty(keyId)) {
            const k = {
                key: oneTimeKeys.curve25519[keyId],
            };
            oneTimeJson["signed_curve25519:" + keyId] = k;
            promises.push(crypto._signObject(k));
        }
    }

    await Promise.all(promises);

    const res = await crypto._baseApis.uploadKeysRequest({
        one_time_keys: oneTimeJson,
    }, {
        // for now, we set the device id explicitly, as we may not be using the
        // same one as used in login.
        device_id: crypto._deviceId,
    });

    await crypto._olmDevice.markKeysAsPublished();
    return res;
}

/**
 * Download the keys for a list of users and stores the keys in the session
 * store.
 * @param {Array} userIds The users to fetch.
 * @param {bool} forceDownload Always download the keys even if cached.
 *
 * @return {Promise} A promise which resolves to a map userId->deviceId->{@link
 * module:crypto/deviceinfo|DeviceInfo}.
 */
Crypto.prototype.downloadKeys = function(userIds, forceDownload) {
    return this._deviceList.downloadKeys(userIds, forceDownload);
};

/**
 * Get the stored device keys for a user id
 *
 * @param {string} userId the user to list keys for.
 *
 * @return {module:crypto/deviceinfo[]|null} list of devices, or null if we haven't
 * managed to get a list of devices for this user yet.
 */
Crypto.prototype.getStoredDevicesForUser = function(userId) {
    return this._deviceList.getStoredDevicesForUser(userId);
};

/**
 * Get the stored keys for a single device
 *
 * @param {string} userId
 * @param {string} deviceId
 *
 * @return {module:crypto/deviceinfo?} device, or undefined
 * if we don't know about this device
 */
Crypto.prototype.getStoredDevice = function(userId, deviceId) {
    return this._deviceList.getStoredDevice(userId, deviceId);
};

/**
 * Save the device list, if necessary
 *
 * @param {integer} delay Time in ms before which the save actually happens.
 *     By default, the save is delayed for a short period in order to batch
 *     multiple writes, but this behaviour can be disabled by passing 0.
 *
 * @return {Promise<bool>} true if the data was saved, false if
 *     it was not (eg. because no changes were pending). The promise
 *     will only resolve once the data is saved, so may take some time
 *     to resolve.
 */
Crypto.prototype.saveDeviceList = function(delay) {
    return this._deviceList.saveIfDirty(delay);
};

/**
 * Update the blocked/verified state of the given device
 *
 * @param {string} userId owner of the device
 * @param {string} deviceId unique identifier for the device or user's
 * cross-signing public key ID.
 *
 * @param {?boolean} verified whether to mark the device as verified. Null to
 *     leave unchanged.
 *
 * @param {?boolean} blocked whether to mark the device as blocked. Null to
 *      leave unchanged.
 *
 * @param {?boolean} known whether to mark that the user has been made aware of
 *      the existence of this device. Null to leave unchanged
 *
 * @return {Promise<module:crypto/deviceinfo>} updated DeviceInfo
 */
Crypto.prototype.setDeviceVerification = async function(
    userId, deviceId, verified, blocked, known,
) {
    // get rid of any `undefined`s here so we can just check
    // for null rather than null or undefined
    if (verified === undefined) verified = null;
    if (blocked === undefined) blocked = null;
    if (known === undefined) known = null;

    // Check if the 'device' is actually a cross signing key
    // The js-sdk's verification treats cross-signing keys as devices
    // and so uses this method to mark them verified.
    const xsk = this._deviceList.getStoredCrossSigningForUser(userId);
    if (xsk && xsk.getId() === deviceId) {
        if (blocked !== null || known !== null) {
            throw new Error("Cannot set blocked or known for a cross-signing key");
        }
        if (!verified) {
            throw new Error("Cannot set a cross-signing key as unverified");
        }
        const device = await this._crossSigningInfo.signUser(xsk);
        if (device) {
            await this._baseApis.uploadKeySignatures({
                [userId]: {
                    [deviceId]: device,
                },
            });
            // This will emit events when it comes back down the sync
            // (we could do local echo to speed things up)
        }
        return device;
    }

    const devices = this._deviceList.getRawStoredDevicesForUser(userId);
    if (!devices || !devices[deviceId]) {
        throw new Error("Unknown device " + userId + ":" + deviceId);
    }

    const dev = devices[deviceId];
    let verificationStatus = dev.verified;

    if (verified) {
        verificationStatus = DeviceVerification.VERIFIED;
    } else if (verified !== null && verificationStatus == DeviceVerification.VERIFIED) {
        verificationStatus = DeviceVerification.UNVERIFIED;
    }

    if (blocked) {
        verificationStatus = DeviceVerification.BLOCKED;
    } else if (blocked !== null && verificationStatus == DeviceVerification.BLOCKED) {
        verificationStatus = DeviceVerification.UNVERIFIED;
    }

    let knownStatus = dev.known;
    if (known !== null) {
        knownStatus = known;
    }

    if (dev.verified !== verificationStatus || dev.known !== knownStatus) {
        dev.verified = verificationStatus;
        dev.known = knownStatus;
        this._deviceList.storeDevicesForUser(userId, devices);
        this._deviceList.saveIfDirty();
    }

    // do cross-signing
    if (verified && userId === this._userId) {
        const device = await this._crossSigningInfo.signDevice(
            userId, DeviceInfo.fromStorage(dev, deviceId),
        );
        if (device) {
            await this._baseApis.uploadKeySignatures({
                [userId]: {
                    [deviceId]: device,
                },
            });
            // XXX: we'll need to wait for the device list to be updated
        }
    }

    const deviceObj = DeviceInfo.fromStorage(dev, deviceId);
    this.emit("deviceVerificationChanged", userId, deviceId, deviceObj);
    return deviceObj;
};

Crypto.prototype.requestVerificationDM = async function(userId, roomId, methods) {
    const channel = new InRoomChannel(this._baseApis, roomId, userId);
    const request = await this._requestVerificationWithChannel(
        userId,
        methods,
        channel,
        this._inRoomVerificationRequests,
    );
    return await request.waitForVerifier();
};

Crypto.prototype.acceptVerificationDM = function(event, method) {
    if(!InRoomChannel.validateEvent(event, this._baseApis)) {
        return;
    }

    const sender = event.getSender();
    const requestsByTxnId = this._inRoomVerificationRequests.get(sender);
    if (!requestsByTxnId) {
        return;
    }
    const transactionId = InRoomChannel.getTransactionId(event);
    const request = requestsByTxnId.get(transactionId);
    if (!request) {
        return;
    }

    return request.beginKeyVerification(method);
};

Crypto.prototype.requestVerification = async function(userId, methods, devices) {
    if (!devices) {
        devices = Object.keys(this._deviceList.getRawStoredDevicesForUser(userId));
    }
    const channel = new ToDeviceChannel(this._baseApis, userId, devices);
    const request = await this._requestVerificationWithChannel(
        userId,
        methods,
        channel,
        this._toDeviceVerificationRequests,
    );
    return await request.waitForVerifier();
};

Crypto.prototype._requestVerificationWithChannel = async function(
    userId, methods, channel, requestsMap,
) {
    if (!methods) {
        // .keys() returns an iterator, so we need to explicitly turn it into an array
        methods = [...this._verificationMethods.keys()];
    }
    // TODO: filter by given methods
    const request = new VerificationRequest(
        channel, this._verificationMethods, userId, this._baseApis);
    await request.sendRequest();

    let requestsByTxnId = requestsMap.get(userId);
    if (!requestsByTxnId) {
        requestsByTxnId = new Map();
        requestsMap.set(userId, requestsByTxnId);
    }
    // TODO: we're only adding the request to the map once it has been sent
    // but if the other party is really fast they could potentially respond to the
    // request before the server tells us the event got sent, and we would probably
    // create a new request object
    requestsByTxnId.set(channel.transactionId, request);

    return request;
};

Crypto.prototype.beginKeyVerification = function(
    method, userId, deviceId, transactionId = null,
) {
    let requestsByTxnId = this._toDeviceVerificationRequests.get(userId);
    if (!requestsByTxnId) {
        requestsByTxnId = new Map();
        this._toDeviceVerificationRequests.set(userId, requestsByTxnId);
    }
    let request;
    if (transactionId) {
        request = requestsByTxnId.get(transactionId);
    } else {
        transactionId = ToDeviceChannel.makeTransactionId();
        const channel = new ToDeviceChannel(
            this._baseApis, userId, [deviceId], transactionId, deviceId);
        request = new VerificationRequest(
            channel, this._verificationMethods, userId, this._baseApis);
        requestsByTxnId.set(transactionId, request);
    }
    if (!request) {
        throw new Error(
            `No request found for user ${userId} with transactionId ${transactionId}`);
    }
    return request.beginKeyVerification(method, {userId, deviceId});
};


/**
 * Get information on the active olm sessions with a user
 * <p>
 * Returns a map from device id to an object with keys 'deviceIdKey' (the
 * device's curve25519 identity key) and 'sessions' (an array of objects in the
 * same format as that returned by
 * {@link module:crypto/OlmDevice#getSessionInfoForDevice}).
 * <p>
 * This method is provided for debugging purposes.
 *
 * @param {string} userId id of user to inspect
 *
 * @return {Promise<Object.<string, {deviceIdKey: string, sessions: object[]}>>}
 */
Crypto.prototype.getOlmSessionsForUser = async function(userId) {
    const devices = this.getStoredDevicesForUser(userId) || [];
    const result = {};
    for (let j = 0; j < devices.length; ++j) {
        const device = devices[j];
        const deviceKey = device.getIdentityKey();
        const sessions = await this._olmDevice.getSessionInfoForDevice(deviceKey);

        result[device.deviceId] = {
            deviceIdKey: deviceKey,
            sessions: sessions,
        };
    }
    return result;
};


/**
 * Get the device which sent an event
 *
 * @param {module:models/event.MatrixEvent} event event to be checked
 *
 * @return {module:crypto/deviceinfo?}
 */
Crypto.prototype.getEventSenderDeviceInfo = function(event) {
    const senderKey = event.getSenderKey();
    const algorithm = event.getWireContent().algorithm;

    if (!senderKey || !algorithm) {
        return null;
    }

    const forwardingChain = event.getForwardingCurve25519KeyChain();
    if (forwardingChain.length > 0) {
        // we got this event from somewhere else
        // TODO: check if we can trust the forwarders.
        return null;
    }

    // senderKey is the Curve25519 identity key of the device which the event
    // was sent from. In the case of Megolm, it's actually the Curve25519
    // identity key of the device which set up the Megolm session.

    const device = this._deviceList.getDeviceByIdentityKey(
        algorithm, senderKey,
    );

    if (device === null) {
        // we haven't downloaded the details of this device yet.
        return null;
    }

    // so far so good, but now we need to check that the sender of this event
    // hadn't advertised someone else's Curve25519 key as their own. We do that
    // by checking the Ed25519 claimed by the event (or, in the case of megolm,
    // the event which set up the megolm session), to check that it matches the
    // fingerprint of the purported sending device.
    //
    // (see https://github.com/vector-im/vector-web/issues/2215)

    const claimedKey = event.getClaimedEd25519Key();
    if (!claimedKey) {
        logger.warn("Event " + event.getId() + " claims no ed25519 key: " +
                     "cannot verify sending device");
        return null;
    }

    if (claimedKey !== device.getFingerprint()) {
        logger.warn(
            "Event " + event.getId() + " claims ed25519 key " + claimedKey +
                "but sender device has key " + device.getFingerprint());
        return null;
    }

    return device;
};

/**
 * Forces the current outbound group session to be discarded such
 * that another one will be created next time an event is sent.
 *
 * @param {string} roomId The ID of the room to discard the session for
 *
 * This should not normally be necessary.
 */
Crypto.prototype.forceDiscardSession = function(roomId) {
    const alg = this._roomEncryptors[roomId];
    if (alg === undefined) throw new Error("Room not encrypted");
    if (alg.forceDiscardSession === undefined) {
        throw new Error("Room encryption algorithm doesn't support session discarding");
    }
    alg.forceDiscardSession();
};

/**
 * Configure a room to use encryption (ie, save a flag in the cryptoStore).
 *
 * @param {string} roomId The room ID to enable encryption in.
 *
 * @param {object} config The encryption config for the room.
 *
 * @param {boolean=} inhibitDeviceQuery true to suppress device list query for
 *   users in the room (for now). In case lazy loading is enabled,
 *   the device query is always inhibited as the members are not tracked.
 */
Crypto.prototype.setRoomEncryption = async function(roomId, config, inhibitDeviceQuery) {
    // ignore crypto events with no algorithm defined
    // This will happen if a crypto event is redacted before we fetch the room state
    // It would otherwise just throw later as an unknown algorithm would, but we may
    // as well catch this here
    if (!config.algorithm) {
        logger.log("Ignoring setRoomEncryption with no algorithm");
        return;
    }

    // if state is being replayed from storage, we might already have a configuration
    // for this room as they are persisted as well.
    // We just need to make sure the algorithm is initialized in this case.
    // However, if the new config is different,
    // we should bail out as room encryption can't be changed once set.
    const existingConfig = this._roomList.getRoomEncryption(roomId);
    if (existingConfig) {
        if (JSON.stringify(existingConfig) != JSON.stringify(config)) {
            logger.error("Ignoring m.room.encryption event which requests " +
                          "a change of config in " + roomId);
            return;
        }
    }
    // if we already have encryption in this room, we should ignore this event,
    // as it would reset the encryption algorithm.
    // This is at least expected to be called twice, as sync calls onCryptoEvent
    // for both the timeline and state sections in the /sync response,
    // the encryption event would appear in both.
    // If it's called more than twice though,
    // it signals a bug on client or server.
    const existingAlg = this._roomEncryptors[roomId];
    if (existingAlg) {
        return;
    }

    // _roomList.getRoomEncryption will not race with _roomList.setRoomEncryption
    // because it first stores in memory. We should await the promise only
    // after all the in-memory state (_roomEncryptors and _roomList) has been updated
    // to avoid races when calling this method multiple times. Hence keep a hold of the promise.
    let storeConfigPromise = null;
    if(!existingConfig) {
        storeConfigPromise = this._roomList.setRoomEncryption(roomId, config);
    }

    const AlgClass = algorithms.ENCRYPTION_CLASSES[config.algorithm];
    if (!AlgClass) {
        throw new Error("Unable to encrypt with " + config.algorithm);
    }

    const alg = new AlgClass({
        userId: this._userId,
        deviceId: this._deviceId,
        crypto: this,
        olmDevice: this._olmDevice,
        baseApis: this._baseApis,
        roomId: roomId,
        config: config,
    });
    this._roomEncryptors[roomId] = alg;

    if (storeConfigPromise) {
        await storeConfigPromise;
    }

    if (!this._lazyLoadMembers) {
        logger.log("Enabling encryption in " + roomId + "; " +
            "starting to track device lists for all users therein");

        await this.trackRoomDevices(roomId);
        // TODO: this flag is only not used from MatrixClient::setRoomEncryption
        // which is never used (inside riot at least)
        // but didn't want to remove it as it technically would
        // be a breaking change.
        if(!this.inhibitDeviceQuery) {
            this._deviceList.refreshOutdatedDeviceLists();
        }
    } else {
        logger.log("Enabling encryption in " + roomId);
    }
};


/**
 * Make sure we are tracking the device lists for all users in this room.
 *
 * @param {string} roomId The room ID to start tracking devices in.
 * @returns {Promise} when all devices for the room have been fetched and marked to track
 */
Crypto.prototype.trackRoomDevices = function(roomId) {
    const trackMembers = async () => {
        // not an encrypted room
        if (!this._roomEncryptors[roomId]) {
            return;
        }
        const room = this._clientStore.getRoom(roomId);
        if (!room) {
            throw new Error(`Unable to start tracking devices in unknown room ${roomId}`);
        }
        logger.log(`Starting to track devices for room ${roomId} ...`);
        const members = await room.getEncryptionTargetMembers();
        members.forEach((m) => {
            this._deviceList.startTrackingDeviceList(m.userId);
        });
    };

    let promise = this._roomDeviceTrackingState[roomId];
    if (!promise) {
        promise = trackMembers();
        this._roomDeviceTrackingState[roomId] = promise;
    }
    return promise;
};

/**
 * @typedef {Object} module:crypto~OlmSessionResult
 * @property {module:crypto/deviceinfo} device  device info
 * @property {string?} sessionId base64 olm session id; null if no session
 *    could be established
 */

/**
 * Try to make sure we have established olm sessions for all known devices for
 * the given users.
 *
 * @param {string[]} users list of user ids
 *
 * @return {module:client.Promise} resolves once the sessions are complete, to
 *    an Object mapping from userId to deviceId to
 *    {@link module:crypto~OlmSessionResult}
 */
Crypto.prototype.ensureOlmSessionsForUsers = function(users) {
    const devicesByUser = {};

    for (let i = 0; i < users.length; ++i) {
        const userId = users[i];
        devicesByUser[userId] = [];

        const devices = this.getStoredDevicesForUser(userId) || [];
        for (let j = 0; j < devices.length; ++j) {
            const deviceInfo = devices[j];

            const key = deviceInfo.getIdentityKey();
            if (key == this._olmDevice.deviceCurve25519Key) {
                // don't bother setting up session to ourself
                continue;
            }
            if (deviceInfo.verified == DeviceVerification.BLOCKED) {
                // don't bother setting up sessions with blocked users
                continue;
            }

            devicesByUser[userId].push(deviceInfo);
        }
    }

    return olmlib.ensureOlmSessionsForDevices(
        this._olmDevice, this._baseApis, devicesByUser,
    );
};

/**
 * Get a list containing all of the room keys
 *
 * @return {module:crypto/OlmDevice.MegolmSessionData[]} a list of session export objects
 */
Crypto.prototype.exportRoomKeys = async function() {
    const exportedSessions = [];
    await this._cryptoStore.doTxn(
        'readonly', [IndexedDBCryptoStore.STORE_INBOUND_GROUP_SESSIONS], (txn) => {
            this._cryptoStore.getAllEndToEndInboundGroupSessions(txn, (s) => {
                if (s === null) return;

                const sess = this._olmDevice.exportInboundGroupSession(
                    s.senderKey, s.sessionId, s.sessionData,
                );
                delete sess.first_known_index;
                sess.algorithm = olmlib.MEGOLM_ALGORITHM;
                exportedSessions.push(sess);
            });
        },
    );

    return exportedSessions;
};

/**
 * Import a list of room keys previously exported by exportRoomKeys
 *
 * @param {Object[]} keys a list of session export objects
 * @return {module:client.Promise} a promise which resolves once the keys have been imported
 */
Crypto.prototype.importRoomKeys = function(keys) {
    return Promise.all(keys.map((key) => {
        if (!key.room_id || !key.algorithm) {
            logger.warn("ignoring room key entry with missing fields", key);
            return null;
        }

        const alg = this._getRoomDecryptor(key.room_id, key.algorithm);
        return alg.importRoomKey(key);
    }));
};

/**
 * Schedules sending all keys waiting to be sent to the backup, if not already
 * scheduled. Retries if necessary.
 *
 * @param {number} maxDelay Maximum delay to wait in ms. 0 means no delay.
 */
Crypto.prototype.scheduleKeyBackupSend = async function(maxDelay = 10000) {
    if (this._sendingBackups) return;

    this._sendingBackups = true;

    try {
        // wait between 0 and `maxDelay` seconds, to avoid backup
        // requests from different clients hitting the server all at
        // the same time when a new key is sent
        const delay = Math.random() * maxDelay;
        await sleep(delay);
        let numFailures = 0; // number of consecutive failures
        while (1) {
            if (!this.backupKey) {
                return;
            }
            try {
                const numBackedUp =
                    await this._backupPendingKeys(KEY_BACKUP_KEYS_PER_REQUEST);
                if (numBackedUp === 0) {
                    // no sessions left needing backup: we're done
                    return;
                }
                numFailures = 0;
            } catch (err) {
                numFailures++;
                logger.log("Key backup request failed", err);
                if (err.data) {
                    if (
                        err.data.errcode == 'M_NOT_FOUND' ||
                        err.data.errcode == 'M_WRONG_ROOM_KEYS_VERSION'
                    ) {
                        // Re-check key backup status on error, so we can be
                        // sure to present the current situation when asked.
                        await this.checkKeyBackup();
                        // Backup version has changed or this backup version
                        // has been deleted
                        this.emit("crypto.keyBackupFailed", err.data.errcode);
                        throw err;
                    }
                }
            }
            if (numFailures) {
                // exponential backoff if we have failures
                await sleep(1000 * Math.pow(2, Math.min(numFailures - 1, 4)));
            }
        }
    } finally {
        this._sendingBackups = false;
    }
};

/**
 * Take some e2e keys waiting to be backed up and send them
 * to the backup.
 *
 * @param {integer} limit Maximum number of keys to back up
 * @returns {integer} Number of sessions backed up
 */
Crypto.prototype._backupPendingKeys = async function(limit) {
    const sessions = await this._cryptoStore.getSessionsNeedingBackup(limit);
    if (!sessions.length) {
        return 0;
    }

    let remaining = await this._cryptoStore.countSessionsNeedingBackup();
    this.emit("crypto.keyBackupSessionsRemaining", remaining);

    const data = {};
    for (const session of sessions) {
        const roomId = session.sessionData.room_id;
        if (data[roomId] === undefined) {
            data[roomId] = {sessions: {}};
        }

        const sessionData = await this._olmDevice.exportInboundGroupSession(
            session.senderKey, session.sessionId, session.sessionData,
        );
        sessionData.algorithm = olmlib.MEGOLM_ALGORITHM;
        delete sessionData.session_id;
        delete sessionData.room_id;
        const firstKnownIndex = sessionData.first_known_index;
        delete sessionData.first_known_index;
        const encrypted = this.backupKey.encrypt(JSON.stringify(sessionData));

        const forwardedCount =
              (sessionData.forwarding_curve25519_key_chain || []).length;

        const device = this._deviceList.getDeviceByIdentityKey(
            olmlib.MEGOLM_ALGORITHM, session.senderKey,
        );

        data[roomId]['sessions'][session.sessionId] = {
            first_message_index: firstKnownIndex,
            forwarded_count: forwardedCount,
            is_verified: !!(device && device.isVerified()),
            session_data: encrypted,
        };
    }

    await this._baseApis.sendKeyBackup(
        undefined, undefined, this.backupInfo.version,
        {rooms: data},
    );

    await this._cryptoStore.unmarkSessionsNeedingBackup(sessions);
    remaining = await this._cryptoStore.countSessionsNeedingBackup();
    this.emit("crypto.keyBackupSessionsRemaining", remaining);

    return sessions.length;
};

Crypto.prototype.backupGroupSession = async function(
    roomId, senderKey, forwardingCurve25519KeyChain,
    sessionId, sessionKey, keysClaimed,
    exportFormat,
) {
    if (!this.backupInfo) {
        throw new Error("Key backups are not enabled");
    }

    await this._cryptoStore.markSessionsNeedingBackup([{
        senderKey: senderKey,
        sessionId: sessionId,
    }]);

    // don't wait for this to complete: it will delay so
    // happens in the background
    this.scheduleKeyBackupSend();
};

/**
 * Marks all group sessions as needing to be backed up and schedules them to
 * upload in the background as soon as possible.
 */
Crypto.prototype.scheduleAllGroupSessionsForBackup = async function() {
    await this.flagAllGroupSessionsForBackup();

    // Schedule keys to upload in the background as soon as possible.
    this.scheduleKeyBackupSend(0 /* maxDelay */);
};

/**
 * Marks all group sessions as needing to be backed up without scheduling
 * them to upload in the background.
 * @returns {Promise<int>} Resolves to the number of sessions requiring a backup.
 */
Crypto.prototype.flagAllGroupSessionsForBackup = async function() {
    await this._cryptoStore.doTxn(
        'readwrite',
        [
            IndexedDBCryptoStore.STORE_INBOUND_GROUP_SESSIONS,
            IndexedDBCryptoStore.STORE_BACKUP,
        ],
        (txn) => {
            this._cryptoStore.getAllEndToEndInboundGroupSessions(txn, (session) => {
                if (session !== null) {
                    this._cryptoStore.markSessionsNeedingBackup([session], txn);
                }
            });
        },
    );

    const remaining = await this._cryptoStore.countSessionsNeedingBackup();
    this.emit("crypto.keyBackupSessionsRemaining", remaining);
    return remaining;
};

/* eslint-disable valid-jsdoc */    //https://github.com/eslint/eslint/issues/7307
/**
 * Encrypt an event according to the configuration of the room.
 *
 * @param {module:models/event.MatrixEvent} event  event to be sent
 *
 * @param {module:models/room} room destination room.
 *
 * @return {module:client.Promise?} Promise which resolves when the event has been
 *     encrypted, or null if nothing was needed
 */
/* eslint-enable valid-jsdoc */
Crypto.prototype.encryptEvent = async function(event, room) {
    if (!room) {
        throw new Error("Cannot send encrypted messages in unknown rooms");
    }

    const roomId = event.getRoomId();

    const alg = this._roomEncryptors[roomId];
    if (!alg) {
        // MatrixClient has already checked that this room should be encrypted,
        // so this is an unexpected situation.
        throw new Error(
            "Room was previously configured to use encryption, but is " +
            "no longer. Perhaps the homeserver is hiding the " +
            "configuration event.",
        );
    }

    if (!this._roomDeviceTrackingState[roomId]) {
        this.trackRoomDevices(roomId);
    }
    // wait for all the room devices to be loaded
    await this._roomDeviceTrackingState[roomId];

    let content = event.getContent();
    // If event has an m.relates_to then we need
    // to put this on the wrapping event instead
    const mRelatesTo = content['m.relates_to'];
    if (mRelatesTo) {
        // Clone content here so we don't remove `m.relates_to` from the local-echo
        content = Object.assign({}, content);
        delete content['m.relates_to'];
    }

    const encryptedContent = await alg.encryptMessage(
        room, event.getType(), content);

    if (mRelatesTo) {
        encryptedContent['m.relates_to'] = mRelatesTo;
    }

    event.makeEncrypted(
        "m.room.encrypted",
        encryptedContent,
        this._olmDevice.deviceCurve25519Key,
        this._olmDevice.deviceEd25519Key,
    );
};

/**
 * Decrypt a received event
 *
 * @param {MatrixEvent} event
 *
 * @return {Promise<module:crypto~EventDecryptionResult>} resolves once we have
 *  finished decrypting. Rejects with an `algorithms.DecryptionError` if there
 *  is a problem decrypting the event.
 */
Crypto.prototype.decryptEvent = function(event) {
    if (event.isRedacted()) {
        return Promise.resolve({
            clearEvent: {
                room_id: event.getRoomId(),
                type: "m.room.message",
                content: {},
            },
        });
    }
    const content = event.getWireContent();
    const alg = this._getRoomDecryptor(event.getRoomId(), content.algorithm);
    return alg.decryptEvent(event);
};

/**
 * Handle the notification from /sync or /keys/changes that device lists have
 * been changed.
 *
 * @param {Object} syncData Object containing sync tokens associated with this sync
 * @param {Object} syncDeviceLists device_lists field from /sync, or response from
 * /keys/changes
 */
Crypto.prototype.handleDeviceListChanges = async function(syncData, syncDeviceLists) {
    // Initial syncs don't have device change lists. We'll either get the complete list
    // of changes for the interval or will have invalidated everything in willProcessSync
    if (!syncData.oldSyncToken) return;

    // Here, we're relying on the fact that we only ever save the sync data after
    // sucessfully saving the device list data, so we're guaranteed that the device
    // list store is at least as fresh as the sync token from the sync store, ie.
    // any device changes received in sync tokens prior to the 'next' token here
    // have been processed and are reflected in the current device list.
    // If we didn't make this assumption, we'd have to use the /keys/changes API
    // to get key changes between the sync token in the device list and the 'old'
    // sync token used here to make sure we didn't miss any.
    await this._evalDeviceListChanges(syncDeviceLists);
};

/**
 * Send a request for some room keys, if we have not already done so
 *
 * @param {module:crypto~RoomKeyRequestBody} requestBody
 * @param {Array<{userId: string, deviceId: string}>} recipients
 * @param {boolean} resend whether to resend the key request if there is
 *    already one
 *
 * @return {Promise} a promise that resolves when the key request is queued
 */
Crypto.prototype.requestRoomKey = function(requestBody, recipients, resend=false) {
    return this._outgoingRoomKeyRequestManager.sendRoomKeyRequest(
        requestBody, recipients, resend,
    ).catch((e) => {
        // this normally means we couldn't talk to the store
        logger.error(
            'Error requesting key for event', e,
        );
    });
};

/**
 * Cancel any earlier room key request
 *
 * @param {module:crypto~RoomKeyRequestBody} requestBody
 *    parameters to match for cancellation
 */
Crypto.prototype.cancelRoomKeyRequest = function(requestBody) {
    this._outgoingRoomKeyRequestManager.cancelRoomKeyRequest(requestBody)
    .catch((e) => {
        logger.warn("Error clearing pending room key requests", e);
    });
};

/**
 * handle an m.room.encryption event
 *
 * @param {module:models/event.MatrixEvent} event encryption event
 */
Crypto.prototype.onCryptoEvent = async function(event) {
    const roomId = event.getRoomId();
    const content = event.getContent();

    try {
        // inhibit the device list refresh for now - it will happen once we've
        // finished processing the sync, in onSyncCompleted.
        await this.setRoomEncryption(roomId, content, true);
    } catch (e) {
        logger.error("Error configuring encryption in room " + roomId +
                      ":", e);
    }
};

/**
 * Called before the result of a sync is procesed
 *
 * @param {Object} syncData  the data from the 'MatrixClient.sync' event
 */
Crypto.prototype.onSyncWillProcess = async function(syncData) {
    if (!syncData.oldSyncToken) {
        // If there is no old sync token, we start all our tracking from
        // scratch, so mark everything as untracked. onCryptoEvent will
        // be called for all e2e rooms during the processing of the sync,
        // at which point we'll start tracking all the users of that room.
        logger.log("Initial sync performed - resetting device tracking state");
        this._deviceList.stopTrackingAllDeviceLists();
        // we always track our own device list (for key backups etc)
        this._deviceList.startTrackingDeviceList(this._userId);
        this._roomDeviceTrackingState = {};
    }
};

/**
 * handle the completion of a /sync
 *
 * This is called after the processing of each successful /sync response.
 * It is an opportunity to do a batch process on the information received.
 *
 * @param {Object} syncData  the data from the 'MatrixClient.sync' event
 */
Crypto.prototype.onSyncCompleted = async function(syncData) {
    const nextSyncToken = syncData.nextSyncToken;

    this._deviceList.setSyncToken(syncData.nextSyncToken);
    this._deviceList.saveIfDirty();

    // catch up on any new devices we got told about during the sync.
    this._deviceList.lastKnownSyncToken = nextSyncToken;

    // we always track our own device list (for key backups etc)
    this._deviceList.startTrackingDeviceList(this._userId);

    this._deviceList.refreshOutdatedDeviceLists();

    // we don't start uploading one-time keys until we've caught up with
    // to-device messages, to help us avoid throwing away one-time-keys that we
    // are about to receive messages for
    // (https://github.com/vector-im/riot-web/issues/2782).
    if (!syncData.catchingUp) {
        _maybeUploadOneTimeKeys(this);
        this._processReceivedRoomKeyRequests();
    }
};

/**
 * Trigger the appropriate invalidations and removes for a given
 * device list
 *
 * @param {Object} deviceLists device_lists field from /sync, or response from
 * /keys/changes
 */
Crypto.prototype._evalDeviceListChanges = async function(deviceLists) {
    if (deviceLists.changed && Array.isArray(deviceLists.changed)) {
        deviceLists.changed.forEach((u) => {
            this._deviceList.invalidateUserDeviceList(u);
        });
    }

    if (deviceLists.left && Array.isArray(deviceLists.left) &&
        deviceLists.left.length) {
        // Check we really don't share any rooms with these users
        // any more: the server isn't required to give us the
        // exact correct set.
        const e2eUserIds = new Set(await this._getTrackedE2eUsers());

        deviceLists.left.forEach((u) => {
            if (!e2eUserIds.has(u)) {
                this._deviceList.stopTrackingDeviceList(u);
            }
        });
    }
};

/**
 * Get a list of all the IDs of users we share an e2e room with
 * for which we are tracking devices already
 *
 * @returns {string[]} List of user IDs
 */
Crypto.prototype._getTrackedE2eUsers = async function() {
    const e2eUserIds = [];
    for (const room of this._getTrackedE2eRooms()) {
        const members = await room.getEncryptionTargetMembers();
        for (const member of members) {
            e2eUserIds.push(member.userId);
        }
    }
    return e2eUserIds;
};

/**
 * Get a list of the e2e-enabled rooms we are members of,
 * and for which we are already tracking the devices
 *
 * @returns {module:models.Room[]}
 */
Crypto.prototype._getTrackedE2eRooms = function() {
    return this._clientStore.getRooms().filter((room) => {
        // check for rooms with encryption enabled
        const alg = this._roomEncryptors[room.roomId];
        if (!alg) {
            return false;
        }
        if (!this._roomDeviceTrackingState[room.roomId]) {
            return false;
        }

        // ignore any rooms which we have left
        const myMembership = room.getMyMembership();
        return myMembership === "join" || myMembership === "invite";
    });
};


Crypto.prototype._onToDeviceEvent = function(event) {
    try {
        logger.log(`received to_device ${event.getType()} from: ` +
                    `${event.getSender()} id: ${event.getId()}`);

        if (event.getType() == "m.room_key"
            || event.getType() == "m.forwarded_room_key") {
            this._onRoomKeyEvent(event);
        } else if (event.getType() == "m.room_key_request") {
            this._onRoomKeyRequestEvent(event);
        } else if (event.getType() === "m.secret.request") {
            this._secretStorage._onRequestReceived(event);
        } else if (event.getType() === "m.secret.send") {
            this._secretStorage._onSecretReceived(event);
        } else if (event.getContent().transaction_id) {
            this._onKeyVerificationMessage(event);
        } else if (event.getContent().msgtype === "m.bad.encrypted") {
            this._onToDeviceBadEncrypted(event);
        } else if (event.isBeingDecrypted()) {
            // once the event has been decrypted, try again
            event.once('Event.decrypted', (ev) => {
                this._onToDeviceEvent(ev);
            });
        }
    } catch (e) {
        logger.error("Error handling toDeviceEvent:", e);
    }
};

/**
 * Handle a key event
 *
 * @private
 * @param {module:models/event.MatrixEvent} event key event
 */
Crypto.prototype._onRoomKeyEvent = function(event) {
    const content = event.getContent();

    if (!content.room_id || !content.algorithm) {
        logger.error("key event is missing fields");
        return;
    }

    if (!this._checkedForBackup) {
        // don't bother awaiting on this - the important thing is that we retry if we
        // haven't managed to check before
        this._checkAndStartKeyBackup();
    }

    const alg = this._getRoomDecryptor(content.room_id, content.algorithm);
    alg.onRoomKeyEvent(event);
};

/**
 * Handle a general key verification event.
 *
 * @private
 * @param {module:models/event.MatrixEvent} event verification start event
 */
Crypto.prototype._onKeyVerificationMessage = function(event) {
    if (!ToDeviceChannel.validateEvent(event, this._baseApis)) {
        return;
    }
    const transactionId = ToDeviceChannel.getTransactionId(event);
    const createRequest = event => {
        if (!ToDeviceChannel.canCreateRequest(ToDeviceChannel.getEventType(event))) {
            return;
        }
        const content = event.getContent();
        const deviceId = content && content.from_device;
        if (!deviceId) {
            return;
        }
        const userId = event.getSender();
        const channel = new ToDeviceChannel(
            this._baseApis,
            userId,
            [deviceId],
        );
        return new VerificationRequest(
            channel, this._verificationMethods, userId, this._baseApis);
    };
    this._handleVerificationEvent(event, transactionId,
        this._toDeviceVerificationRequests, createRequest);
};

/**
 * Handle key verification requests sent as timeline events
 *
 * @private
 * @param {module:models/event.MatrixEvent} event the timeline event
 */
Crypto.prototype._onTimelineEvent = function(event) {
    if (!InRoomChannel.validateEvent(event, this._baseApis)) {
        return;
    }
    const transactionId = InRoomChannel.getTransactionId(event);
    const createRequest = event => {
        if (!InRoomChannel.canCreateRequest(InRoomChannel.getEventType(event))) {
            return;
        }
        const userId = event.getSender();
        const channel = new InRoomChannel(
            this._baseApis,
            event.getRoomId(),
            userId,
        );
        return new VerificationRequest(
            channel, this._verificationMethods, userId, this._baseApis);
    };
    this._handleVerificationEvent(event, transactionId,
        this._inRoomVerificationRequests, createRequest);
};

Crypto.prototype._handleVerificationEvent = async function(
    event, transactionId, requestsMap, createRequest,
) {
    const sender = event.getSender();
    let requestsByTxnId = requestsMap.get(sender);
    let isNewRequest = false;
    let request = requestsByTxnId && requestsByTxnId.get(transactionId);
    if (!request) {
        request = createRequest(event);
        // a request could not be made from this event, so ignore event
        if (!request) {
            return;
        }
        isNewRequest = true;
        if (!requestsByTxnId) {
            requestsByTxnId = new Map();
            requestsMap.set(sender, requestsByTxnId);
        }
        requestsByTxnId.set(transactionId, request);
    }
    try {
        const hadVerifier = !!request.verifier;
        await request.channel.handleEvent(event, request);
        // emit start event when verifier got set
        if (!hadVerifier && request.verifier) {
            this._baseApis.emit("crypto.verification.start", request.verifier);
        }
    } catch (err) {
        console.error("error while handling verification event", event, err);
    }
    if (!request.pending) {
        requestsByTxnId.delete(transactionId);
        if (requestsByTxnId.size === 0) {
            requestsMap.delete(sender);
        }
    } else if (isNewRequest && !request.initiatedByMe) {
        this._baseApis.emit("crypto.verification.request", request);
    }
};

/**
 * Handle a toDevice event that couldn't be decrypted
 *
 * @private
 * @param {module:models/event.MatrixEvent} event undecryptable event
 */
Crypto.prototype._onToDeviceBadEncrypted = async function(event) {
    const content = event.getWireContent();
    const sender = event.getSender();
    const algorithm = content.algorithm;
    const deviceKey = content.sender_key;

    if (sender === undefined || deviceKey === undefined || deviceKey === undefined) {
        return;
    }

    // check when we last forced a new session with this device: if we've already done so
    // recently, don't do it again.
    this._lastNewSessionForced[sender] = this._lastNewSessionForced[sender] || {};
    const lastNewSessionForced = this._lastNewSessionForced[sender][deviceKey] || 0;
    if (lastNewSessionForced + MIN_FORCE_SESSION_INTERVAL_MS > Date.now()) {
        logger.debug(
            "New session already forced with device " + sender + ":" + deviceKey +
            " at " + lastNewSessionForced + ": not forcing another",
        );
        return;
    }

    // establish a new olm session with this device since we're failing to decrypt messages
    // on a current session.
    // Note that an undecryptable message from another device could easily be spoofed -
    // is there anything we can do to mitigate this?
    const device = this._deviceList.getDeviceByIdentityKey(algorithm, deviceKey);
    if (!device) {
        logger.info(
            "Couldn't find device for identity key " + deviceKey +
            ": not re-establishing session",
        );
        return;
    }
    const devicesByUser = {};
    devicesByUser[sender] = [device];
    await olmlib.ensureOlmSessionsForDevices(
        this._olmDevice, this._baseApis, devicesByUser, true,
    );

    this._lastNewSessionForced[sender][deviceKey] = Date.now();

    // Now send a blank message on that session so the other side knows about it.
    // (The keyshare request is sent in the clear so that won't do)
    // We send this first such that, as long as the toDevice messages arrive in the
    // same order we sent them, the other end will get this first, set up the new session,
    // then get the keyshare request and send the key over this new session (because it
    // is the session it has most recently received a message on).
    const encryptedContent = {
        algorithm: olmlib.OLM_ALGORITHM,
        sender_key: this._olmDevice.deviceCurve25519Key,
        ciphertext: {},
    };
    await olmlib.encryptMessageForDevice(
        encryptedContent.ciphertext,
        this._userId,
        this._deviceId,
        this._olmDevice,
        sender,
        device,
        {type: "m.dummy"},
    );

    await this._baseApis.sendToDevice("m.room.encrypted", {
        [sender]: {
            [device.deviceId]: encryptedContent,
        },
    });


    // Most of the time this probably won't be necessary since we'll have queued up a key request when
    // we failed to decrypt the message and will be waiting a bit for the key to arrive before sending
    // it. This won't always be the case though so we need to re-send any that have already been sent
    // to avoid races.
    const requestsToResend =
        await this._outgoingRoomKeyRequestManager.getOutgoingSentRoomKeyRequest(
            sender, device.deviceId,
        );
    for (const keyReq of requestsToResend) {
        this.requestRoomKey(keyReq.requestBody, keyReq.recipients, true);
    }
};

/**
 * Handle a change in the membership state of a member of a room
 *
 * @private
 * @param {module:models/event.MatrixEvent} event  event causing the change
 * @param {module:models/room-member} member  user whose membership changed
 * @param {string=} oldMembership  previous membership
 */
Crypto.prototype._onRoomMembership = function(event, member, oldMembership) {
    // this event handler is registered on the *client* (as opposed to the room
    // member itself), which means it is only called on changes to the *live*
    // membership state (ie, it is not called when we back-paginate, nor when
    // we load the state in the initialsync).
    //
    // Further, it is automatically registered and called when new members
    // arrive in the room.

    const roomId = member.roomId;

    const alg = this._roomEncryptors[roomId];
    if (!alg) {
        // not encrypting in this room
        return;
    }
    // only mark users in this room as tracked if we already started tracking in this room
    // this way we don't start device queries after sync on behalf of this room which we won't use
    // the result of anyway, as we'll need to do a query again once all the members are fetched
    // by calling _trackRoomDevices
    if (this._roomDeviceTrackingState[roomId]) {
        if (member.membership == 'join') {
            logger.log('Join event for ' + member.userId + ' in ' + roomId);
            // make sure we are tracking the deviceList for this user
            this._deviceList.startTrackingDeviceList(member.userId);
        } else if (member.membership == 'invite' &&
                 this._clientStore.getRoom(roomId).shouldEncryptForInvitedMembers()) {
            logger.log('Invite event for ' + member.userId + ' in ' + roomId);
            this._deviceList.startTrackingDeviceList(member.userId);
        }
    }

    alg.onRoomMembership(event, member, oldMembership);
};


/**
 * Called when we get an m.room_key_request event.
 *
 * @private
 * @param {module:models/event.MatrixEvent} event key request event
 */
Crypto.prototype._onRoomKeyRequestEvent = function(event) {
    const content = event.getContent();
    if (content.action === "request") {
        // Queue it up for now, because they tend to arrive before the room state
        // events at initial sync, and we want to see if we know anything about the
        // room before passing them on to the app.
        const req = new IncomingRoomKeyRequest(event);
        this._receivedRoomKeyRequests.push(req);
    } else if (content.action === "request_cancellation") {
        const req = new IncomingRoomKeyRequestCancellation(event);
        this._receivedRoomKeyRequestCancellations.push(req);
    }
};

/**
 * Process any m.room_key_request events which were queued up during the
 * current sync.
 *
 * @private
 */
Crypto.prototype._processReceivedRoomKeyRequests = async function() {
    if (this._processingRoomKeyRequests) {
        // we're still processing last time's requests; keep queuing new ones
        // up for now.
        return;
    }
    this._processingRoomKeyRequests = true;

    try {
        // we need to grab and clear the queues in the synchronous bit of this method,
        // so that we don't end up racing with the next /sync.
        const requests = this._receivedRoomKeyRequests;
        this._receivedRoomKeyRequests = [];
        const cancellations = this._receivedRoomKeyRequestCancellations;
        this._receivedRoomKeyRequestCancellations = [];

        // Process all of the requests, *then* all of the cancellations.
        //
        // This makes sure that if we get a request and its cancellation in the
        // same /sync result, then we process the request before the
        // cancellation (and end up with a cancelled request), rather than the
        // cancellation before the request (and end up with an outstanding
        // request which should have been cancelled.)
        await Promise.all(requests.map((req) =>
            this._processReceivedRoomKeyRequest(req)));
        await Promise.all(cancellations.map((cancellation) =>
            this._processReceivedRoomKeyRequestCancellation(cancellation)));
    } catch (e) {
        logger.error(`Error processing room key requsts: ${e}`);
    } finally {
        this._processingRoomKeyRequests = false;
    }
};

/**
 * Helper for processReceivedRoomKeyRequests
 *
 * @param {IncomingRoomKeyRequest} req
 */
Crypto.prototype._processReceivedRoomKeyRequest = async function(req) {
    const userId = req.userId;
    const deviceId = req.deviceId;

    const body = req.requestBody;
    const roomId = body.room_id;
    const alg = body.algorithm;

    logger.log(`m.room_key_request from ${userId}:${deviceId}` +
                ` for ${roomId} / ${body.session_id} (id ${req.requestId})`);

    if (userId !== this._userId) {
        if (!this._roomEncryptors[roomId]) {
            logger.debug(`room key request for unencrypted room ${roomId}`);
            return;
        }
        const encryptor = this._roomEncryptors[roomId];
        const device = this._deviceList.getStoredDevice(userId, deviceId);
        if (!device) {
            logger.debug(`Ignoring keyshare for unknown device ${userId}:${deviceId}`);
            return;
        }

        try {
            await encryptor.reshareKeyWithDevice(
                body.sender_key, body.session_id, userId, device,
            );
        } catch (e) {
            logger.warn(
                "Failed to re-share keys for session " + body.session_id +
                " with device " + userId + ":" + device.deviceId, e,
            );
        }
        return;
    }

    // todo: should we queue up requests we don't yet have keys for,
    // in case they turn up later?

    // if we don't have a decryptor for this room/alg, we don't have
    // the keys for the requested events, and can drop the requests.
    if (!this._roomDecryptors[roomId]) {
        logger.log(`room key request for unencrypted room ${roomId}`);
        return;
    }

    const decryptor = this._roomDecryptors[roomId][alg];
    if (!decryptor) {
        logger.log(`room key request for unknown alg ${alg} in room ${roomId}`);
        return;
    }

    if (!await decryptor.hasKeysForKeyRequest(req)) {
        logger.log(
            `room key request for unknown session ${roomId} / ` +
                body.session_id,
        );
        return;
    }

    req.share = () => {
        decryptor.shareKeysWithDevice(req);
    };

    // if the device is is verified already, share the keys
    const device = this._deviceList.getStoredDevice(userId, deviceId);
    if (device && device.isVerified()) {
        logger.log('device is already verified: sharing keys');
        req.share();
        return;
    }

    this.emit("crypto.roomKeyRequest", req);
};


/**
 * Helper for processReceivedRoomKeyRequests
 *
 * @param {IncomingRoomKeyRequestCancellation} cancellation
 */
Crypto.prototype._processReceivedRoomKeyRequestCancellation = async function(
    cancellation,
) {
    logger.log(
        `m.room_key_request cancellation for ${cancellation.userId}:` +
            `${cancellation.deviceId} (id ${cancellation.requestId})`,
    );

    // we should probably only notify the app of cancellations we told it
    // about, but we don't currently have a record of that, so we just pass
    // everything through.
    this.emit("crypto.roomKeyRequestCancellation", cancellation);
};

/**
 * Get a decryptor for a given room and algorithm.
 *
 * If we already have a decryptor for the given room and algorithm, return
 * it. Otherwise try to instantiate it.
 *
 * @private
 *
 * @param {string?} roomId   room id for decryptor. If undefined, a temporary
 * decryptor is instantiated.
 *
 * @param {string} algorithm  crypto algorithm
 *
 * @return {module:crypto.algorithms.base.DecryptionAlgorithm}
 *
 * @raises {module:crypto.algorithms.DecryptionError} if the algorithm is
 * unknown
 */
Crypto.prototype._getRoomDecryptor = function(roomId, algorithm) {
    let decryptors;
    let alg;

    roomId = roomId || null;
    if (roomId) {
        decryptors = this._roomDecryptors[roomId];
        if (!decryptors) {
            this._roomDecryptors[roomId] = decryptors = {};
        }

        alg = decryptors[algorithm];
        if (alg) {
            return alg;
        }
    }

    const AlgClass = algorithms.DECRYPTION_CLASSES[algorithm];
    if (!AlgClass) {
        throw new algorithms.DecryptionError(
            'UNKNOWN_ENCRYPTION_ALGORITHM',
            'Unknown encryption algorithm "' + algorithm + '".',
        );
    }
    alg = new AlgClass({
        userId: this._userId,
        crypto: this,
        olmDevice: this._olmDevice,
        baseApis: this._baseApis,
        roomId: roomId,
    });

    if (decryptors) {
        decryptors[algorithm] = alg;
    }
    return alg;
};


/**
 * sign the given object with our ed25519 key
 *
 * @param {Object} obj  Object to which we will add a 'signatures' property
 */
Crypto.prototype._signObject = async function(obj) {
    const sigs = obj.signatures || {};
    const unsigned = obj.unsigned;

    delete obj.signatures;
    delete obj.unsigned;

    sigs[this._userId] = sigs[this._userId] || {};
    sigs[this._userId]["ed25519:" + this._deviceId] =
        await this._olmDevice.sign(anotherjson.stringify(obj));
    obj.signatures = sigs;
    if (unsigned !== undefined) obj.unsigned = unsigned;
};


/**
 * The parameters of a room key request. The details of the request may
 * vary with the crypto algorithm, but the management and storage layers for
 * outgoing requests expect it to have 'room_id' and 'session_id' properties.
 *
 * @typedef {Object} RoomKeyRequestBody
 */

/**
 * Represents a received m.room_key_request event
 *
 * @property {string} userId    user requesting the key
 * @property {string} deviceId  device requesting the key
 * @property {string} requestId unique id for the request
 * @property {module:crypto~RoomKeyRequestBody} requestBody
 * @property {function()} share  callback which, when called, will ask
 *    the relevant crypto algorithm implementation to share the keys for
 *    this request.
 */
class IncomingRoomKeyRequest {
    constructor(event) {
        const content = event.getContent();

        this.userId = event.getSender();
        this.deviceId = content.requesting_device_id;
        this.requestId = content.request_id;
        this.requestBody = content.body || {};
        this.share = () => {
            throw new Error("don't know how to share keys for this request yet");
        };
    }
}

/**
 * Represents a received m.room_key_request cancellation
 *
 * @property {string} userId    user requesting the cancellation
 * @property {string} deviceId  device requesting the cancellation
 * @property {string} requestId unique id for the request to be cancelled
 */
class IncomingRoomKeyRequestCancellation {
    constructor(event) {
        const content = event.getContent();

        this.userId = event.getSender();
        this.deviceId = content.requesting_device_id;
        this.requestId = content.request_id;
    }
}

/**
 * The result of a (successful) call to decryptEvent.
 *
 * @typedef {Object} EventDecryptionResult
 *
 * @property {Object} clearEvent The plaintext payload for the event
 *     (typically containing <tt>type</tt> and <tt>content</tt> fields).
 *
 * @property {?string} senderCurve25519Key Key owned by the sender of this
 *    event.  See {@link module:models/event.MatrixEvent#getSenderKey}.
 *
 * @property {?string} claimedEd25519Key ed25519 key claimed by the sender of
 *    this event. See
 *    {@link module:models/event.MatrixEvent#getClaimedEd25519Key}.
 *
 * @property {?Array<string>} forwardingCurve25519KeyChain list of curve25519
 *     keys involved in telling us about the senderCurve25519Key and
 *     claimedEd25519Key. See
 *     {@link module:models/event.MatrixEvent#getForwardingCurve25519KeyChain}.
 */

/**
 * Fires when we receive a room key request
 *
 * @event module:client~MatrixClient#"crypto.roomKeyRequest"
 * @param {module:crypto~IncomingRoomKeyRequest} req  request details
 */

/**
 * Fires when we receive a room key request cancellation
 *
 * @event module:client~MatrixClient#"crypto.roomKeyRequestCancellation"
 * @param {module:crypto~IncomingRoomKeyRequestCancellation} req
 */

/**
 * Fires when the app may wish to warn the user about something related
 * the end-to-end crypto.
 *
 * @event module:client~MatrixClient#"crypto.warning"
 * @param {string} type One of the strings listed above
 */<|MERGE_RESOLUTION|>--- conflicted
+++ resolved
@@ -34,8 +34,6 @@
 const DeviceInfo = require("./deviceinfo");
 const DeviceVerification = DeviceInfo.DeviceVerification;
 const DeviceList = require('./DeviceList').default;
-<<<<<<< HEAD
-import { randomString } from '../randomstring';
 import {
     CrossSigningInfo,
     UserTrustLevel,
@@ -43,10 +41,6 @@
     CrossSigningLevel,
 } from './CrossSigning';
 import SecretStorage, { SECRET_STORAGE_ALGORITHM_V1 } from './SecretStorage';
-=======
-import { CrossSigningInfo, UserTrustLevel, DeviceTrustLevel } from './CrossSigning';
-import SecretStorage from './SecretStorage';
->>>>>>> 70eb8a73
 
 import OutgoingRoomKeyRequestManager from './OutgoingRoomKeyRequestManager';
 import IndexedDBCryptoStore from './store/indexeddb-crypto-store';
