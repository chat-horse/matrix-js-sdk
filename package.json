--- conflicted
+++ resolved
@@ -32,11 +32,7 @@
   "license": "Apache-2.0",
   "files": [
     "lib",
-<<<<<<< HEAD
-    "dist",
     "src",
-=======
->>>>>>> 5eed0911
     "git-revision.txt",
     "CHANGELOG.md",
     "CONTRIBUTING.rst",
@@ -82,11 +78,7 @@
     "matrix-mock-request": "^1.2.3",
     "olm": "https://packages.matrix.org/npm/olm/olm-3.1.4.tgz",
     "rimraf": "^3.0.0",
-<<<<<<< HEAD
-    "source-map-support": "^0.5.13",
     "terser": "^4.4.3",
-=======
->>>>>>> 5eed0911
     "tsify": "^4.0.1",
     "tslint": "^5.20.1",
     "typescript": "^3.7.3"
