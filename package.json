{
  "name": "matrix-js-sdk",
  "version": "1.0.4",
  "description": "Matrix Client-Server SDK for Javascript",
  "main": "index.js",
  "scripts": {
    "test:build": "babel -s -d specbuild spec",
    "test:run": "istanbul cover --report text --report cobertura --config .istanbul.yml -i \"lib/**/*.js\" node_modules/mocha/bin/_mocha -- --recursive specbuild --colors --reporter mocha-jenkins-reporter --reporter-options junit_report_path=reports/test-results.xml",
    "test:watch": "mocha --watch --compilers js:babel-core/register --recursive spec --colors",
    "test": "yarn test:build && yarn test:run",
    "check": "yarn test:build && _mocha --recursive specbuild --colors",
    "gendoc": "babel --no-babelrc -d .jsdocbuild src && jsdoc -r .jsdocbuild -P package.json -R README.md -d .jsdoc",
    "start": "yarn start:init && yarn start:watch",
    "start:watch": "babel -s -w --skip-initial-build -d lib src",
    "start:init": "babel -s -d lib src",
    "clean": "rimraf lib dist",
    "build": "babel -s -d lib src && rimraf dist && mkdir dist && browserify -d browser-index.js | exorcist dist/browser-matrix.js.map > dist/browser-matrix.js && uglifyjs -c -m -o dist/browser-matrix.min.js --source-map dist/browser-matrix.min.js.map --in-source-map dist/browser-matrix.js.map dist/browser-matrix.js",
    "dist": "yarn build",
    "watch": "watchify -d browser-index.js -o 'exorcist dist/browser-matrix.js.map > dist/browser-matrix.js' -v",
    "lint": "eslint --max-warnings 101 src spec",
    "prepare": "yarn clean && yarn build && git rev-parse HEAD > git-revision.txt"
  },
  "repository": {
    "type": "git",
    "url": "https://github.com/matrix-org/matrix-js-sdk"
  },
  "keywords": [
    "matrix-org"
  ],
  "browser": "browser-index.js",
  "author": "matrix.org",
  "license": "Apache-2.0",
  "files": [
    ".babelrc",
    ".eslintrc.js",
    "spec/.eslintrc.js",
    "CHANGELOG.md",
    "CONTRIBUTING.rst",
    "LICENSE",
    "README.md",
    "RELEASING.md",
    "examples",
    "git-hooks",
    "git-revision.txt",
    "index.js",
    "browser-index.js",
    "jenkins.sh",
    "lib",
    "package.json",
    "release.sh",
    "spec",
    "src"
  ],
  "dependencies": {
    "another-json": "^0.2.0",
    "babel-runtime": "^6.26.0",
    "base-x": "3.0.4",
    "bluebird": "^3.5.0",
    "browser-request": "^0.3.3",
    "bs58": "^4.0.1",
    "content-type": "^1.0.2",
    "loglevel": "1.6.1",
    "qs": "^6.5.2",
    "request": "^2.88.0",
    "unhomoglyph": "^1.0.2"
  },
  "devDependencies": {
    "babel-cli": "^6.18.0",
    "babel-eslint": "^10.0.1",
    "babel-plugin-transform-async-to-bluebird": "^1.1.1",
    "babel-plugin-transform-runtime": "^6.23.0",
    "babel-preset-es2015": "^6.18.0",
    "browserify": "^16.2.3",
    "browserify-shim": "^3.8.13",
    "eslint": "^5.12.0",
    "eslint-config-google": "^0.7.1",
    "exorcist": "^0.4.0",
    "expect": "^1.20.2",
    "istanbul": "^0.4.5",
    "jsdoc": "^3.5.5",
    "lolex": "^1.5.2",
    "matrix-mock-request": "^1.2.3",
    "mocha": "^5.2.0",
    "mocha-jenkins-reporter": "^0.4.0",
    "olm": "https://packages.matrix.org/npm/olm/olm-3.1.0-pre3.tgz",
    "rimraf": "^2.5.4",
    "source-map-support": "^0.4.11",
    "sourceify": "^0.1.0",
    "uglify-js": "^2.8.29",
<<<<<<< HEAD
    "watchify": "^3.11.0"
=======
    "watchify": "^3.11.1"
>>>>>>> 032edb89
  },
  "browserify": {
    "transform": [
      "sourceify"
    ]
  }
}<|MERGE_RESOLUTION|>--- conflicted
+++ resolved
@@ -87,11 +87,7 @@
     "source-map-support": "^0.4.11",
     "sourceify": "^0.1.0",
     "uglify-js": "^2.8.29",
-<<<<<<< HEAD
-    "watchify": "^3.11.0"
-=======
     "watchify": "^3.11.1"
->>>>>>> 032edb89
   },
   "browserify": {
     "transform": [
